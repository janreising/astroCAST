import tempfile
import traceback

import h5py as h5
import pytest
import tifffile
from click.testing import CliRunner

from astrocast.analysis import Events
from astrocast.cli_interfaces import *
from astrocast.detection import Detector
from astrocast.helper import EventSim, is_docker
from astrocast.preparation import IO


class Test_ConvertInput:

    def setup_method(self):

        temp_dir = tempfile.TemporaryDirectory()

        temp_file = Path(temp_dir.name).joinpath("temp.h5")
        self.arr_size = (10, 25, 25)
        with h5.File(temp_file.as_posix(), "a") as f:
            f.create_dataset("data/ch0", data=np.random.randint(0, 100, size=self.arr_size))

        temp_tiffs = Path(temp_dir.name).joinpath("imgs/")
        temp_tiffs.mkdir()
        for i in range(216):
            tifffile.imwrite(
                temp_tiffs.joinpath(f"img_{i}.tiff").as_posix(), data=np.random.randint(0, 100, size=(1, 25, 25))
            )

        self.runner = CliRunner()

        self.temp_dir = temp_dir
        self.temp_file = temp_file
        self.temp_tiffs = temp_tiffs

    def teardown_method(self):
        self.temp_dir.cleanup()

    @pytest.mark.parametrize("num_channels", [1, 2, 3])
    @pytest.mark.parametrize("name_prefix", [None, "channel_"])
    def test_tiffs(self, num_channels, name_prefix):

        out_file = self.temp_tiffs.parent.joinpath(f"out_{name_prefix}{num_channels}.h5")

        if name_prefix is None:
            channel_names = [f"data/ch{i}" for i in range(num_channels)]
        else:
            channel_names = [f"data/{name_prefix}{i}" for i in range(num_channels)]

        args = [self.temp_tiffs.as_posix(), "--output-path", out_file.as_posix(), "--num-channels", str(num_channels)]
        if name_prefix is None and num_channels > 1:
            args.append("--loc-out")
            args.append("data")

        elif name_prefix is None and num_channels == 1:
            args.append("--loc-out")
            args.append("data/ch0")

        else:
            args.append("--channel-names")
            args.append(",".join(channel_names))

        result = self.runner.invoke(convert_input, args)

        # Check that the command ran successfully
        if result.exit_code != 0:
            print(f"error: {result.output}")
            traceback.print_exception(*result.exc_info)
            raise Exception
        assert out_file.exists()

        with h5.File(out_file.as_posix(), "r") as f:

            for ch_name in channel_names:

                if ch_name not in f:
                    logging.error(f"name: {ch_name} not in output file: {list(f.keys())}")
                    if "/" in ch_name:
                        base_name = ch_name.split("/")[0]
                        logging.error(f"{base_name}/... > {list(f[base_name].keys())}")

                    raise FileNotFoundError

                assert ch_name in f, f"name: {ch_name} not in output file: {list(f.keys())}"

            lengths = [len(f[ch_name]) for ch_name in channel_names]
            assert len(np.unique(lengths)) == 1, f"lengths: {lengths}"

    def test_z_slice(self):

        out_file = self.temp_tiffs.parent.joinpath(f"out_z.h5")
        args = [self.temp_tiffs.as_posix(), "--output-path", out_file.as_posix(), "--num-channels", "1", "--z-slice",
                "0", "50", "--loc-out", "data/ch0"]
        result = self.runner.invoke(convert_input, args)

        # Check that the command ran successfully
        if result.exit_code != 0:
            print(f"error: {result.output}")
            traceback.print_exception(*result.exc_info)
            raise Exception
        assert out_file.exists()

        with h5.File(out_file.as_posix(), "r") as f:
            assert "data/ch0" in f
            assert f["data/ch0"].shape == (50, 25, 25)

    def test_lazy(self):
        out_file = self.temp_tiffs.parent.joinpath(f"out_l.h5")
        args = [self.temp_tiffs.as_posix()]
        args += ["--output-path", out_file.as_posix()]
        args += ["--num-channels", "1"]
        args += ["--z-slice", "0", "50"]
        args += ["--lazy"]
        result = self.runner.invoke(convert_input, args)

        # Check that the command ran successfully
        if result.exit_code != 0:
            print(f"error: {result.output}")
            traceback.print_exception(*result.exc_info)
            raise Exception
        assert out_file.exists()

    def test_subtract_background(self):

        out_file_ref = self.temp_tiffs.parent.joinpath(f"out_ref.h5")
        args = [self.temp_tiffs.as_posix(), "--output-path", out_file_ref.as_posix(), "--num-channels", "2",
                "--loc-out", "data"]
        result = self.runner.invoke(convert_input, args)

        # Check that the command ran successfully
        if result.exit_code != 0:
            print(f"error: {result.output}")
            traceback.print_exception(*result.exc_info)
            raise Exception
        assert out_file_ref.exists()

        out_file = self.temp_tiffs.parent.joinpath(f"out_sb.h5")
        args = [self.temp_tiffs.as_posix(), "--output-path", out_file.as_posix(), "--num-channels", "2",
                "--subtract-background", "data/ch1", "--loc-out", "data"]
        result = self.runner.invoke(convert_input, args)

        # Check that the command ran successfully
        if result.exit_code != 0:
            print(f"error: {result.output}")
            traceback.print_exception(*result.exc_info)
            raise Exception
        assert out_file.exists()

        with h5.File(out_file.as_posix(), "r") as f_out:
            with h5.File(out_file_ref.as_posix(), "r") as f_ref:
                assert "data/ch0" in f_ref
                assert "data/ch1" in f_ref

                assert "data/ch0" in f_out
                assert "data/ch1" not in f_out

                ch0_ref = f_ref["data/ch0"][:]
                ch1_ref = f_ref["data/ch1"][:]

                ch1_mean = np.mean(ch1_ref, axis=0)
                ref = ch0_ref - ch1_mean

                np.allclose(ref, f_out["data/ch0"][:], rtol=1e-5)

    def test_in_memory(self):
        out_file = self.temp_tiffs.parent.joinpath(f"out_im.h5")
        args = [self.temp_tiffs.as_posix(), "--output-path", out_file.as_posix(), "--num-channels", "1", "--in-memory"]
        result = self.runner.invoke(convert_input, args)

        # Check that the command ran successfully
        if result.exit_code != 0:
            print(f"error: {result.output}")
            traceback.print_exception(*result.exc_info)
            raise Exception
        assert out_file.exists()

    def test_h5(self):
        out_file = self.temp_tiffs.parent.joinpath(f"out_h.h5")
        args = [self.temp_file.as_posix(), "--output-path", out_file.as_posix(), "--num-channels", "1", "--loc-in",
                "data/ch0", "--loc-out", "data/ch1", ]
        result = self.runner.invoke(convert_input, args)

        # Check that the command ran successfully
        if result.exit_code != 0:
            print(f"error: {result.output}")
            traceback.print_exception(*result.exc_info)
            raise Exception
        assert out_file.exists()

        with h5.File(out_file.as_posix(), "r") as f:
            assert "data/ch1" in f

    @pytest.mark.parametrize("chunks", [None, ["2", "10", "10"]])
    @pytest.mark.parametrize("chunk_strategy", [None, "balanced", "XY", "Z"])
    def test_chunks(self, chunks, chunk_strategy):

        out_file = self.temp_tiffs.parent.joinpath(f"out_inf_{str(chunk_strategy)}_{str(chunks)}.h5")
        args = [self.temp_tiffs.as_posix()]
        args += ["--output-path", out_file.as_posix()]
        args += ["--num-channels", "1"]
        args += ["--loc-out", "data/ch0"]

        if chunks is not None:
            args += ["--chunks"] + chunks

        if chunk_strategy is not None:
            args += ["--chunk-strategy", chunk_strategy]
        else:
            args += ["--chunk-strategy", "None"]

        result = self.runner.invoke(convert_input, args)

        # Check that the command ran successfully
        if result.exit_code != 0:
            print(f"error: {result.output}")
            traceback.print_exception(*result.exc_info)
            raise Exception
        assert out_file.exists()

        with h5.File(out_file.as_posix(), "r") as f:
            assert "data/ch0" in f

            saved_chunks = f["data/ch0"].chunks
            if saved_chunks is not None:
                cz, cx, cy = saved_chunks
            Z, X, Y = f["data/ch0"].shape

            if chunks is None and chunk_strategy is None:
                assert saved_chunks is None or saved_chunks == f["data/ch0"].shape

            elif chunks is not None:
                assert saved_chunks == tuple(map(int, chunks))

            elif chunk_strategy == "balanced":
                assert cz > 1
                assert cx > 1
                assert cy > 1

            elif chunk_strategy == "XY":
                assert cz > 1
                assert cx == X
                assert cy == Y

            elif chunk_strategy == "Z":
                assert cz == Z
                assert cx > 1
                assert cy > 1

            else:
                raise ValueError(f"unexpected condition: {chunks} & {chunk_strategy}")


class Test_MotionCorrection:

    def setup_method(self):
        temp_dir = tempfile.TemporaryDirectory()
        tmpdir = Path(temp_dir.name)
        assert tmpdir.is_dir()

        path = tmpdir.joinpath("sim.h5")
        loc = "data/ch0"

        sim = EventSim()
        video, num_events = sim.simulate(
            shape=(250, 250, 250), skip_n=5, event_intensity=100, background_noise=1, gap_space=5, gap_time=3
        )

        io = IO()
        io.save(path=path, data=video, loc=loc)

        assert path.exists()

        self.temp_dir = temp_dir
        self.video_path = path
        self.loc = loc
        self.num_events = num_events

        self.runner = CliRunner()

    def teardown_method(self):
        self.temp_dir.cleanup()

    def run_with_parameters(self, params):
        args = [self.video_path.as_posix(), "--loc-in", self.loc]
        args += params

        result = self.runner.invoke(motion_correction, args)

        assert result.exit_code == 0, f"error: {result.output}"

    def test_custom_output_path(self):
        out = self.video_path.with_suffix(f".custom.h5")
        self.run_with_parameters(["--output-path", out.as_posix()])

    def test_custom_chunks(self):
        self.run_with_parameters(["--chunks", "2", "10", "10"])

    def test_non_inference(self):
        self.run_with_parameters(["--chunk-strategy", None])


class Test_SubtractDelta:

    def setup_method(self):
        temp_dir = tempfile.TemporaryDirectory()
        temp_file = Path(temp_dir.name).joinpath("temp.h5")

        with h5.File(temp_file.as_posix(), "a") as f:
            f.create_dataset("data/ch0", data=np.random.randint(0, 100, size=(10, 100, 100)))

        self.runner = CliRunner()

        self.temp_dir = temp_dir
        self.temp_file = temp_file

    def teardown_method(self):
        self.temp_dir.cleanup()

    def test_default(self):
        out_file = self.temp_file.with_suffix(".def.h5")
        result = self.runner.invoke(
            subtract_delta,
            [self.temp_file.as_posix(), "--output-path", out_file.as_posix(), "--loc-in", "data/ch0", "--loc-out",
             "df/ch0", "--window", 2]
        )

        # Check that the command ran successfully
        if result.exit_code != 0:
            print(f"error: {result.output}")
            traceback.print_exception(*result.exc_info)
            raise Exception

        with h5.File(out_file.as_posix(), "r") as f:
            assert "df/ch0" in f

    @pytest.mark.parametrize("method", ['background', 'dF', 'dFF'])
    def test_method(self, method):
        out_file = self.temp_file.with_suffix(".met.h5")
        result = self.runner.invoke(
            subtract_delta,
            [self.temp_file.as_posix(), "--output-path", out_file.as_posix(), "--loc-in", "data/ch0", "--loc-out",
             "df/ch0", "--method", method, "--window", 2]
        )

        # Check that the command ran successfully
        if result.exit_code != 0:
            print(f"error: {result.output}")
            traceback.print_exception(*result.exc_info)
            raise Exception

        with h5.File(out_file.as_posix(), "r") as f:
            assert "df/ch0" in f

    def test_manual_chunks(self):
        out_file = self.temp_file.with_suffix(".met.h5")
        result = self.runner.invoke(
            subtract_delta,
            [self.temp_file.as_posix(), "--output-path", out_file.as_posix(), "--loc-in", "data/ch0", "--loc-out",
             "df/ch0", "--chunks", "1", "10", "10", "--window", 3]
        )

        # Check that the command ran successfully
        if result.exit_code != 0:
            print(f"error: {result.output}")
            traceback.print_exception(*result.exc_info)
            raise Exception

        with h5.File(out_file.as_posix(), "r") as f:
            assert "df/ch0" in f
            assert f["df/ch0"].chunks == (1, 10, 10)

    @pytest.mark.parametrize("overwrite", [True, False])
    def test_overwrite(self, overwrite):
        out_file = self.temp_file.with_suffix(".ov.h5")
        result = self.runner.invoke(
            subtract_delta,
            [self.temp_file.as_posix(), "--output-path", out_file.as_posix(), "--loc-in", "data/ch0", "--loc-out",
             "df/ch0", "--overwrite-first-frame", overwrite, "--window", 3]
        )

        # Check that the command ran successfully
        if result.exit_code != 0:
            print(f"error: {result.output}")
            traceback.print_exception(*result.exc_info)
            raise Exception

        with h5.File(out_file.as_posix(), "r") as f:
            assert "df/ch0" in f

            if overwrite:
                assert np.allclose(f["df/ch0"][0], f["df/ch0"][1])
            else:
                assert not np.allclose(f["df/ch0"][0], f["df/ch0"][1])


class Test_TrainDenoiser_Denoise:

    def setup_method(self):
        temp_dir = tempfile.TemporaryDirectory()
        tmpdir = Path(temp_dir.name)
        assert tmpdir.is_dir()

        # parameters
        loc = "data/ch0"
        X, Y = (250, 250)

        sim = EventSim()
        io = IO()
        train_dir = tmpdir.joinpath("train")
        train_dir.mkdir()

        # create training files
        for i in range(5):
            video, _ = sim.simulate(
                shape=(100, X, Y), skip_n=5, event_intensity=100, background_noise=1, gap_space=5, gap_time=3
            )
            io.save(path=train_dir.joinpath(f"train_{i}.h5"), data=video, loc=loc)

        # create validation files
        for i in range(2):
            video, _ = sim.simulate(
                shape=(50, X, Y), skip_n=5, event_intensity=100, background_noise=1, gap_space=5, gap_time=3
            )
            io.save(path=train_dir.joinpath(f"val_{i}.h5"), data=video, loc=loc)

        # create inf file
        video, _ = sim.simulate(
            shape=(25, X, Y), skip_n=5, event_intensity=100, background_noise=1, gap_space=5, gap_time=3
        )

        inf_path = tmpdir.joinpath(f"inf.h5")
        io.save(path=inf_path, data=video, loc=loc)

        # model path
        model_path = tmpdir.joinpath("model.h5")

        # make sure directories exist
        assert inf_path.is_file()
        assert train_dir.is_dir()
        assert len(list(train_dir.glob("*"))) > 3

        self.temp_dir = temp_dir
        self.runner = CliRunner()
        self.loc = loc
        self.train_dir = train_dir
        self.inf_path = inf_path
        self.model_path = model_path

    def teardown_method(self):
        self.temp_dir.cleanup()

    def test_train_inf(self):

        args = ["--training-files", self.train_dir.joinpath("train_*.h5").as_posix()]
        args += ["--validation-files", self.train_dir.joinpath("val_*.h5").as_posix()]
        args += ["--input-size", "128", "128"]
        args += ["--loc", self.loc]
        args += ["--epochs", 2]
        args += ["--pre-post-frames", 2]
        args += ["--max-per-file", 2]
        args += ["--max-per-val-file", 2]
        args += ["--save-path", self.model_path]
        results = self.runner.invoke(train_denoiser, args)

        assert results.exit_code == 0, f"error: {results.output}"
        assert self.model_path.exists(), f"{list(self.train_dir.parent.glob('*'))}"

        args = []
        args += [self.inf_path.as_posix()]
        args += ["--model", self.model_path]
        args += ["--loc", self.loc]
        args += ["--out-loc", "inf/ch0"]
        args += ["--input-size", "128", "128"]
        args += ["--pre-post-frames", 2]
        results = self.runner.invoke(denoise, args)

        assert results.exit_code == 0, f"error: {results.output}"
        assert self.inf_path.is_file()
        with h5.File(self.inf_path.as_posix(), "r") as f:
            assert "inf/ch0" in f
            assert f["data/ch0"].shape == f["inf/ch0"].shape


class Test_Detection:

    def setup_method(self):

        temp_dir = tempfile.TemporaryDirectory()
        tmpdir = Path(temp_dir.name)
        assert tmpdir.is_dir()

        path = tmpdir.joinpath("sim.h5")
        loc = "df/ch0"

        sim = EventSim()
        video, num_events = sim.simulate(
            shape=(250, 250, 250), skip_n=5, event_intensity=100, background_noise=1, gap_space=5, gap_time=3
        )

        io = IO()
        io.save(path=path, data=video, loc=loc)

        assert path.exists()

        self.temp_dir = temp_dir
        self.video_path = path
        self.loc = loc
        self.num_events = num_events

        self.runner = CliRunner()

    def teardown_method(self):
        self.temp_dir.cleanup()

    def run_with_parameters(self, params):

        out = self.video_path.with_suffix(f".{np.random.randint(1, int(10e6), size=1)}.roi")
        args = [self.video_path.as_posix(), "--loc", self.loc, "--output-path", out.as_posix()]

        # check container
        if is_docker():
            logging.warning("Suspecting to be in container, switching to 'on_disk=True'.")
            args += ["--on-disk", True]
<<<<<<< HEAD

=======
        
>>>>>>> 48d250c4
        args += params

        result = self.runner.invoke(detect_events, args)

        assert result.exit_code == 0, f"error: {result.output}"

        events = Events(out)

        assert out.is_dir(), "Output folder does not exist"

        if "--split-events" in params:
            assert len(events) >= self.num_events
        elif "--subset" in params:
            assert len(events) <= self.num_events
        else:
            assert np.allclose(
                len(events), self.num_events, rtol=0.1
            ), f"Number of events does not match: {len(events)} vs {self.num_events}"

    def test_default(self):
        self.run_with_parameters([])

    def test_threshold(self):
        self.run_with_parameters(["--threshold", "10"])

    def test_exclude_border(self):
        self.run_with_parameters(["--exclude-border", "5"])

    def test_no_spatial(self):
        self.run_with_parameters(["--use-spatial", False])

    def test_no_temporal(self):
        self.run_with_parameters(["--use-temporal", False, "--spatial-min-ratio", "5"])

    def test_lazy(self):
        self.run_with_parameters(["--lazy", False])

    def test_adjust_for_noise(self):
        self.run_with_parameters(["--adjust-for-noise", True])

    def test_serial(self):
        self.run_with_parameters(["--parallel", False])

    def test_split_events(self):
        self.run_with_parameters(["--split-events", True])

    def test_subset(self):
        self.run_with_parameters(["--subset", "0", "100"])

    def test_depth(self):
        self.run_with_parameters(["--holes-depth", "2", "--objects-depth", "2"])


class Test_Export_Video:

    def setup_method(self):
        size = (10, 100, 100)

        self.A = np.random.randint(0, 100, size=size)
        self.B = np.random.randint(0, 100, size=size)

        # Create a CliRunner to invoke the command
        self.runner = CliRunner()

        temp_dir = tempfile.TemporaryDirectory()
        temp_file = Path(temp_dir.name).joinpath("temp.h5")

        # Create a temporary file to store the datasets
        with h5.File(temp_file.as_posix(), "a") as f:
            f.create_dataset("data/ch0", data=self.A)
            f.create_dataset("data/ch1", data=self.B)

        self.temp_dir = temp_dir
        self.temp_file = temp_file

    def teardown_method(self):
        self.temp_dir.cleanup()

    def test_tiff(self):
        out_file = self.temp_file.with_suffix(".tiff")
        result = self.runner.invoke(
            export_video, [self.temp_file.as_posix(), "--output-path", out_file.as_posix(), "--loc-in", "data/ch0"]
        )

        # Check that the command ran successfully
        if result.exit_code != 0:
            print(f"error: {result.output}")
            traceback.print_exception(*result.exc_info)
            raise Exception
        assert out_file.exists()

        data = tifffile.imread(out_file.as_posix())
        assert np.allclose(self.A, data)

    def test_alternative_h5(self):
        out_file = self.temp_file.with_suffix(".alt.h5")

        result = self.runner.invoke(
            export_video,
            [self.temp_file.as_posix(), "--output-path", out_file.as_posix(), "--loc-in", "data/ch0", "--loc-out",
             "cop/ch0"]
        )

        # Check that the command ran successfully
        if result.exit_code != 0:
            print(f"error: {result.output}")
            traceback.print_exception(*result.exc_info)
            raise Exception
        assert out_file.exists()

        with h5.File(out_file.as_posix(), "r") as f:
            assert "cop/ch0" in f
            assert np.allclose(self.A, f["cop/ch0"])

    def test_overwrite(self):
        new_path = self.temp_file.with_suffix(".ov.h5")
        shutil.copy(self.temp_file.as_posix(), new_path.as_posix())

        out_file = new_path
        with h5.File(out_file.as_posix(), "r") as f:
            assert "data/ch0" in f

        result = self.runner.invoke(
            export_video,
            [self.temp_file.as_posix(), "--output-path", out_file.as_posix(), "--loc-in", "data/ch1", "--loc-out",
             "data/ch0", "--overwrite", True]
        )

        # Check that the command ran successfully
        if result.exit_code != 0:
            print(f"error: {result.output}")
            traceback.print_exception(*result.exc_info)
            raise Exception

        assert out_file.exists()
        with h5.File(out_file.as_posix(), "r") as f:
            assert "data/ch0" in f
            assert np.allclose(self.B, f["data/ch0"])

    @pytest.mark.parametrize("rescale", [0.5, 1.0, 2.0])
    def test_rescale(self, rescale):
        with h5.File(self.temp_file.as_posix(), "r") as f_in:
            data_in = f_in["data/ch0"]

        out_file = self.temp_file.with_suffix(f".resc.{str(rescale).replace('.', '')}.h5")

        result = self.runner.invoke(
            export_video,
            [self.temp_file.as_posix(), "--output-path", out_file.as_posix(), "--loc-in", "data/ch0", "--loc-out",
             "data/ch0", "--rescale", rescale]
        )

        # Check that the command ran successfully
        assert result.exit_code == 0, f"error: {result.output}\n{result.exception}"
        assert out_file.exists()

        with h5.File(out_file.as_posix(), "r") as f_out:
            with h5.File(self.temp_file.as_posix(), "r") as f_in:
                data_in = f_in["data/ch0"]
                data_out = f_out["data/ch0"]

                exp_shape = (data_in.shape[0], data_in.shape[1] * rescale, data_in.shape[2] * rescale)
                out_shape = data_out.shape

                logging.warning(f"data_in; exp: out: {data_in.shape}; {exp_shape}, {out_shape}")

                assert exp_shape == out_shape, f"rescaling factor: {rescale}"

    def test_compression(self):
        out_file = self.temp_file.with_suffix(".comp.h5")

        result = self.runner.invoke(
            export_video,
            [self.temp_file.as_posix(), "--output-path", out_file.as_posix(), "--loc-in", "data/ch0", "--loc-out",
             "data/ch0", "--compression", "gzip"]
        )

        # Check that the command ran successfully
        if result.exit_code != 0:
            print(f"error: {result.output}")
            traceback.print_exception(*result.exc_info)
            raise Exception
        assert out_file.exists()

        with h5.File(out_file.as_posix(), "r") as f:
            assert "data/ch0" in f
            assert f["data/ch0"].compression == "gzip"

    def test_z_select(self):
        out_file = self.temp_file.with_suffix(".z.h5")

        result = self.runner.invoke(
            export_video,
            [self.temp_file.as_posix(), "--output-path", out_file.as_posix(), "--loc-in", "data/ch0", "--loc-out",
             "data/ch0", "--z-select", "0", "2"]
        )
        # Check that the command ran successfully
        if result.exit_code != 0:
            print(f"error: {result.output}")
            traceback.print_exception(*result.exc_info)
            raise Exception
        assert out_file.exists()

        with h5.File(out_file.as_posix(), "r") as f:
            assert "data/ch0" in f
            assert f["data/ch0"].shape == (2, self.A.shape[1], self.A.shape[2])

    def test_chunk(self):
        out_file = self.temp_file.with_suffix(".chunk.h5")

        result = self.runner.invoke(
            export_video,
            [self.temp_file.as_posix(), "--output-path", out_file.as_posix(), "--loc-in", "data/ch0", "--loc-out",
             "data/ch0", "--chunk-size", "1", "5", "5"]
        )
        # Check that the command ran successfully
        if result.exit_code != 0:
            print(f"error: {result.output}")
            traceback.print_exception(*result.exc_info)
            raise Exception
        assert out_file.exists()

        with h5.File(out_file.as_posix(), "r") as f:
            assert "data/ch0" in f
            assert f["data/ch0"].chunks == (1, 5, 5)


class Test_MoveDataset:

    def setup_method(self):
        self.temp_dir = tempfile.TemporaryDirectory()
        self.temp_file = Path(self.temp_dir.name).joinpath("temp.h5")
        self.A = np.random.randint(0, 100, size=(10, 100, 100))
        self.B = np.random.randint(0, 100, size=(10, 100, 100))

        # Create a temporary file to store the datasets
        with h5.File(self.temp_file.as_posix(), "a") as f:
            f.create_dataset("data/ch0", data=self.A)
            f.create_dataset("data/ch1", data=self.B)

        self.runner = CliRunner()

    def teardown_method(self):
        self.temp_dir.cleanup()

    def test_move_dataset(self):
        temp_file_2 = self.temp_file.with_suffix(".2.h5")

        result = self.runner.invoke(
            move_h5_dataset, [self.temp_file.as_posix(), temp_file_2.as_posix(), "data/ch0", "data/ch0"]
        )

        # Check that the command ran successfully
        if result.exit_code != 0:
            print(f"error: {result.output}")
            traceback.print_exception(*result.exc_info)
            raise Exception

        assert temp_file_2.exists()
        with h5.File(temp_file_2.as_posix(), "r") as f:
            assert "data/ch0" in f
            assert np.allclose(self.A, f["data/ch0"])

    def test_overwrite_dataset(self):
        temp_file_2 = self.temp_file.with_suffix(".2.h5")
        shutil.copy(self.temp_file.as_posix(), temp_file_2.as_posix())

        result = self.runner.invoke(
            move_h5_dataset,
            [self.temp_file.as_posix(), temp_file_2.as_posix(), "data/ch1", "data/ch0", "--overwrite", True]
        )

        # Check that the command ran successfully
        if result.exit_code != 0:
            print(f"error: {result.output}")
            traceback.print_exception(*result.exc_info)
            raise Exception

        assert temp_file_2.exists()
        with h5.File(temp_file_2.as_posix(), "r") as f:
            assert "data/ch0" in f
            assert np.allclose(self.B, f["data/ch0"])


class Test_ViewData:

    def setup_method(self):
        self.temp_dir = tempfile.TemporaryDirectory()
        self.temp_file = Path(self.temp_dir.name).joinpath("temp.h5")
        self.A = np.random.randint(0, 100, size=(10, 100, 100))
        self.B = np.random.randint(0, 100, size=(10, 100, 100))

        with h5.File(self.temp_file.as_posix(), "a") as f:
            f.create_dataset("data/ch0", data=self.A)
            f.create_dataset("data/ch1", data=self.B)

        self.runner = CliRunner()

    def teardown_method(self):
        self.temp_dir.cleanup()

    @pytest.mark.vis
    def test_view_data(self):
        napari = pytest.importorskip("napari")

        result = self.runner.invoke(
            view_data, [self.temp_file.as_posix(), "data/ch0", "--testing", True]
        )

        assert result.exit_code == 0, f"error: {result.output}"

    @pytest.mark.vis
    def test_view_data_color(self):
        napari = pytest.importorskip("napari")

        result = self.runner.invoke(
            view_data, [self.temp_file.as_posix(), "data/ch0", "--colormap", "plasma", "--testing", True]
        )

        assert result.exit_code == 0, f"error: {result.output}"

    @pytest.mark.vis
    def test_view_data_z_select(self):
        napari = pytest.importorskip("napari")

        result = self.runner.invoke(
            view_data, [self.temp_file.as_posix(), "data/ch0", "--z-select", "1", "5", "--testing", True]
        )

        assert result.exit_code == 0, f"error: {result.output}"

    @pytest.mark.vis
    def test_view_data_lazy(self):
        napari = pytest.importorskip("napari")

        result = self.runner.invoke(
            view_data, [self.temp_file.as_posix(), "data/ch0", "--lazy", False, "--testing", True]
        )

        assert result.exit_code == 0, f"error: {result.output}"

    @pytest.mark.vis
    def test_view_data_trace(self):
        napari = pytest.importorskip("napari")

        result = self.runner.invoke(
            view_data, [self.temp_file.as_posix(), "data/ch0", "--show-trace", True, "--window", "5", "--testing", True]
        )

        assert result.exit_code == 0, f"error: {result.output}"

    @pytest.mark.vis
    def test_view_data_multi(self):
        napari = pytest.importorskip("napari")

        result = self.runner.invoke(
            view_data, [self.temp_file.as_posix(), "data/ch0", "data/ch1", "--testing", True]
        )

        assert result.exit_code == 0, f"error: {result.output}"


class Test_ViewDetectionResults:

    def setup_method(self):
        temp_dir = tempfile.TemporaryDirectory()
        tmpdir = Path(temp_dir.name)
        assert tmpdir.is_dir()

        path = tmpdir.joinpath("sim.h5")
        loc = "df/ch0"

        sim = EventSim()
        video, num_events = sim.simulate(shape=(50, 100, 100), skip_n=5, event_intensity=100, background_noise=1)
        io = IO()
        io.save(path=path, data=video, loc=loc)

        det = Detector(path.as_posix(), output=None)
        events = det.run(loc=loc, lazy=True, debug=False)

        dir_ = det.output_directory

        assert dir_.is_dir(), "Output folder does not exist"
        assert bool(det.meta), "metadata dictionary is empty"
        assert det.data.size != 0, "data object is empty"
        assert det.data.shape is not None, "data has no dimensions"
        assert path.exists(), "Cannot find video file: {path}"

        self.temp_dir = temp_dir
        self.video_path = path
        self.event_dir = dir_
        self.loc = loc

        self.runner = CliRunner()

    def teardown_method(self):
        self.temp_dir.cleanup()

    @pytest.mark.vis
    def test_view_detection_results(self):
        napari = pytest.importorskip("napari")

        event_dir = str(self.event_dir.as_posix())

        result = self.runner.invoke(
            view_detection_results, [event_dir, "--testing", True]
        )
        assert result.exit_code == 0, f"error: {result.output}"

    @pytest.mark.vis
    def test_view_detection_infer(self):
        napari = pytest.importorskip("napari")

        result = self.runner.invoke(
            view_detection_results,
            [self.event_dir.as_posix(), "--video-path", "infer", "--loc", str(self.loc), "--testing", True]
        )
        assert result.exit_code == 0, f"error: {result.output}"

    @pytest.mark.vis
    def test_view_detection_z(self):
        napari = pytest.importorskip("napari")

        result = self.runner.invoke(
            view_detection_results,
            [self.event_dir.as_posix(), "--video-path", self.video_path.as_posix(), "--loc", str(self.loc),
             "--z-select", "0", "5", "--testing", True]
        )
        assert result.exit_code == 0, f"error: {result.output}"

    @pytest.mark.vis
    def test_view_detection_lazy(self):
        napari = pytest.importorskip("napari")

        result = self.runner.invoke(
            view_detection_results,
            [self.event_dir.as_posix(), "--video-path", self.video_path.as_posix(), "--loc", str(self.loc), "--lazy",
             False, "--testing", True]
        )
        assert result.exit_code == 0, f"error: {result.output}"


def test_delete_h5_dataset():
    with tempfile.TemporaryDirectory() as temp_dir:
        temp_file = Path(temp_dir).joinpath("temp.h5")

        # Create a temporary file to store the datasets
        with h5.File(temp_file.as_posix(), "a") as f:
            f.create_dataset("test", data=[1, 2, 3])
            f.create_dataset("test2", data=[4, 5, 6])

        assert temp_file.exists()

        # Create a CliRunner to invoke the command
        runner = CliRunner()

        # Use the CliRunner to invoke the command with the input file as argument
        result = runner.invoke(delete_h5_dataset, [temp_file.as_posix(), "--loc", "test"])

        # Check that the command ran successfully
        if result.exit_code != 0:
            print(f"error: {result.output}")
            traceback.print_exception(*result.exc_info)
            raise Exception

        # Check that the dataset was deleted
        with h5.File(temp_file.as_posix(), "r") as f:
            assert "test2" in f
            assert "test" not in f


def test_visualize_h5():
    with tempfile.TemporaryDirectory() as temp_dir:
        temp_file = Path(temp_dir).joinpath("temp.h5")
        A = np.random.randint(0, 100, size=(10, 100, 100))
        B = np.random.randint(0, 100, size=(10, 100, 100))

        with h5.File(temp_file.as_posix(), "a") as f:
            f.create_dataset("data/ch0", data=A)
            f.create_dataset("data/ch1", data=B)
            f.create_dataset("mc/ch0", data=B)
            f.create_dataset("mc/ch1", data=A)
            f.create_group("dummy")

        result = CliRunner().invoke(visualize_h5, [temp_file.as_posix()])
        assert result.exit_code == 0, f"error: {result.output}"


@pytest.mark.parametrize("z", ["0", "1,2"])
@pytest.mark.parametrize("size", [(8, 8), (50, 50), (75, 75)])
@pytest.mark.parametrize("equalize", [True, False])
def test_climage(z, size, equalize):
    data = np.random.randint(0, 100, (4, 100, 100))

    # Create a temporary directory
    with tempfile.TemporaryDirectory() as temp_dir:
        temp_file = Path(temp_dir).joinpath("temp.h5")

        # Create a temporary file to store the datasets
        with h5.File(temp_file.as_posix(), "a") as f:
            f.create_dataset("data/ch0", data=data)

        # Create a CliRunner to invoke the command
        runner = CliRunner()

        # collect argumnts
        args = [temp_file.as_posix()]

        for z_ in z.split(","):
            args.append(z_)

        args += ["--size", size[0], size[1], "--equalize", str(equalize)]

        # Use the CliRunner to invoke the command with the input file as argument
        result = runner.invoke(climage, args=args)

        # Check that the command ran successfully
        if result.exit_code != 0:
            print(f"error: {result.output}")
            traceback.print_exception(*result.exc_info)
            raise Exception


@pytest.mark.skip(reason="Not implemented")
def test_explorer_gui():
    pass


@pytest.mark.skip(reason="Not implemented")
def test_analysis_gui():
    pass<|MERGE_RESOLUTION|>--- conflicted
+++ resolved
@@ -525,11 +525,8 @@
         if is_docker():
             logging.warning("Suspecting to be in container, switching to 'on_disk=True'.")
             args += ["--on-disk", True]
-<<<<<<< HEAD
-
-=======
-        
->>>>>>> 48d250c4
+
+
         args += params
 
         result = self.runner.invoke(detect_events, args)
