import pytest

from astrocast.analysis import Events
from astrocast.detection import *
from astrocast.helper import EventSim, SampleInput
from astrocast.preparation import IO


class TestDetector:

    @pytest.mark.parametrize("extension", [".h5"])
    @pytest.mark.parametrize("debug", [True, False])
    def test_real_data(self, tmpdir, extension, debug):

        si = SampleInput()
        input_ = si.get_test_data(extension=extension)

<<<<<<< HEAD
        path = Path(tmpdir.strpath).joinpath(f"{np.random.randint(10000)}_tempData")
=======
        path = tmpdir.join(f"{np.random.randint(10000)}_tempData")
>>>>>>> 7a23ff93
        det = Detector(input_, output=path)
        det.run(loc="dff/ch0", lazy=False, debug=debug, z_slice=(0, 25))

        dir_ = det.output_directory

        assert dir_.is_dir(), "Output folder does not exist"
        assert bool(det.meta), "metadata dictionary is empty"
        assert det.data.size != 0, "data object is empty"
        assert det.data.shape is not None, "data has no dimensions"

        for file_name in ["event_map.tdb", "event_map.tiff", "active_pixels.tiff", "time_map.npy", "events.npy",
                          "meta.json"]:
            is_file = dir_.joinpath(file_name)
            assert is_file, f"{file_name} file does not exist in output directory"

        if debug:
            assert dir_.joinpath("debug_smoothed_input.tiff").is_file()
            assert dir_.joinpath("debug_active_pixels.tiff").is_file()
            assert dir_.joinpath("debug_active_pixels_morphed.tiff").is_file()

<<<<<<< HEAD
    def test_sim_data(self, tmpdir):
        path = Path(tmpdir.strpath).joinpath(f"{np.random.randint(10000)}_sim.h5")
=======
        del input_
        del det

    @pytest.mark.skipif(platform.system() in ["Windows", "win32"],
                        reason="Deletion of temporary directory is unsuccessful on windows")
    @pytest.mark.parametrize("parallel", [True, False])
    def test_sim_data(self, tmpdir, parallel):

        sim_dir = tmpdir.join("sim/")
        sim_dir.mkdir()

        path = sim_dir.joinpath(f"{np.random.randint(1000)}_{np.random.randint(1000)}_sim.h5")
>>>>>>> 7a23ff93

        loc = "dff/ch0"

        # simulate events
        sim = EventSim()
        video, num_events = sim.simulate(
            shape=(100, 250, 250), skip_n=5, gap_space=10, gap_time=5,
            event_intensity=100, background_noise=1
        )
        del sim

        # save output
        io = IO()
        io.save(path=path, data={loc: video})
        del io
        del video

        # detect artificial events
        det = Detector(path.as_posix())
        dir_ = det.run(loc=loc, lazy=True, debug=False, parallel=parallel)

        assert dir_.is_dir(), "Output folder does not exist"
        assert bool(det.meta), "metadata dictionary is empty"
        assert det.data.size != 0, "data object is empty"
        assert det.data.shape is not None, "data has no dimensions"

        expected_files = ["event_map.tiff", "time_map.npy", "events.npy", "meta.json"]
        for file_name in expected_files:
            assert dir_.joinpath(file_name).exists(), f"cannot find {file_name}"

        # check event detection
        events = Events(dir_)
        assert np.allclose(len(events), num_events, rtol=0.15), f"Found {len(events)} instead of {num_events}."

<<<<<<< HEAD
=======
        del det
        del events
        del dir_

>>>>>>> 7a23ff93
    def test_on_disk_sharing(self, tmpdir, extension=".h5", debug=False):

        si = SampleInput()
        input_ = si.get_test_data(extension=extension)

        path = Path(tmpdir.strpath).joinpath(f"{np.random.randint(10000)}_tempData")

        det = Detector(input_, output=path)
        det.run(loc="dff/ch0", lazy=False, debug=debug, use_on_disk_sharing=True)

        dir_ = det.output_directory

        assert dir_.is_dir(), "Output folder does not exist"
        assert bool(det.meta), "metadata dictionary is empty"
        assert det.data.size != 0, "data object is empty"
        assert det.data.shape is not None, "data has no dimensions"

        for file_name in ["event_map.tdb", "event_map.tiff", "active_pixels.tiff", "time_map.npy", "events.npy",
                          "meta.json"]:
            is_file = dir_.joinpath(file_name)
            assert is_file, f"{file_name} file does not exist in output directory"

        if debug:
            assert dir_.joinpath("debug_smoothed_input.tiff").is_file()
            assert dir_.joinpath("debug_active_pixels.tiff").is_file()
            assert dir_.joinpath("debug_active_pixels_morphed.tiff").is_file()

        assert len(list(path.glob("*.mmap"))) < 1, f"mmap files were not removed: {list(path.glob('*.mmap'))}"

        del si
        del det<|MERGE_RESOLUTION|>--- conflicted
+++ resolved
@@ -15,11 +15,7 @@
         si = SampleInput()
         input_ = si.get_test_data(extension=extension)
 
-<<<<<<< HEAD
         path = Path(tmpdir.strpath).joinpath(f"{np.random.randint(10000)}_tempData")
-=======
-        path = tmpdir.join(f"{np.random.randint(10000)}_tempData")
->>>>>>> 7a23ff93
         det = Detector(input_, output=path)
         det.run(loc="dff/ch0", lazy=False, debug=debug, z_slice=(0, 25))
 
@@ -40,10 +36,6 @@
             assert dir_.joinpath("debug_active_pixels.tiff").is_file()
             assert dir_.joinpath("debug_active_pixels_morphed.tiff").is_file()
 
-<<<<<<< HEAD
-    def test_sim_data(self, tmpdir):
-        path = Path(tmpdir.strpath).joinpath(f"{np.random.randint(10000)}_sim.h5")
-=======
         del input_
         del det
 
@@ -52,11 +44,10 @@
     @pytest.mark.parametrize("parallel", [True, False])
     def test_sim_data(self, tmpdir, parallel):
 
-        sim_dir = tmpdir.join("sim/")
+        sim_dir = Path(tmpdir.strpath).join("sim/")
         sim_dir.mkdir()
-
+    
         path = sim_dir.joinpath(f"{np.random.randint(1000)}_{np.random.randint(1000)}_sim.h5")
->>>>>>> 7a23ff93
 
         loc = "dff/ch0"
 
@@ -91,13 +82,10 @@
         events = Events(dir_)
         assert np.allclose(len(events), num_events, rtol=0.15), f"Found {len(events)} instead of {num_events}."
 
-<<<<<<< HEAD
-=======
         del det
         del events
         del dir_
 
->>>>>>> 7a23ff93
     def test_on_disk_sharing(self, tmpdir, extension=".h5", debug=False):
 
         si = SampleInput()
