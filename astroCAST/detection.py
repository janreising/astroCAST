--- conflicted
+++ resolved
@@ -77,11 +77,7 @@
 
     def run(self, dataset: Optional[str] = None,
             threshold: Optional[float] = None, min_size: int = 20,
-<<<<<<< HEAD
-            lazy: bool = False, adjust_for_noise: bool = False,
-=======
             lazy: bool = True, adjust_for_noise: bool = False,
->>>>>>> c9e525b8
             subset: Optional[str] = None, split_events: bool = True,
             binary_struct_iterations: int = 1,
             binary_struct_connectivity: int = 2,  # TODO better way to do this
@@ -95,11 +91,7 @@
                 If None, automatic thresholding is performed.
             min_size (int): Minimum size of an event region. 
                 Events with size < min_size will be excluded.
-<<<<<<< HEAD
-            lazy (bool): Whether to use Dask for parallel computation.
-=======
             lazy (bool): Whether to implement lazy loading.
->>>>>>> c9e525b8
             adjust_for_noise (bool): Whether to adjust event detection for background noise.
             subset (Optional[str]): Subset of the dataset to process.
             split_events (bool): Whether to split detected events into smaller events 
@@ -143,13 +135,9 @@
         data = io.load(path=self.input_path, h5_loc=dataset, z_slice=subset, lazy=lazy)  # todo: add chunks flag
         self.Z, self.X, self.Y = data.shape
         self.data = data
-<<<<<<< HEAD
-        logging.info(f"data: {data}") if lazy else logging.info(f"data: {data.shape}")
-=======
         logging.info(f"data: {data.shape}") if lazy else logging.info(f"data: {data}")
 
 
->>>>>>> c9e525b8
 
         # calculate event map
         event_map_path = self.output_directory.joinpath("event_map.tdb")
@@ -256,15 +244,11 @@
             active_pixels[:] = ndfilters.gaussian_filter(data, smoXY) > absolute_threshold
 
         else:
-<<<<<<< HEAD
-            logging.warning("no threshold defined. Using skimage.threshold to define threshold dynamically.")
-=======
             logging.warning("no threshold defined. Using skimage.threshold \
                             to define threshold dynamically...")
->>>>>>> c9e525b8
 
             # Executed when a roi_threshold has not been provided.
-            def dynamic_threshold(img):  # Add paramters #REVIEW @Jan, not sure what this parameter is.
+            def dynamic_threshold(img):
                 smooth = gaussian(img, sigma=smoXY, channel_axis=None)
                 thr = 1 if np.sum(img) == 0 else threshold_triangle(smooth)
                 img_thr = smooth > thr
@@ -272,18 +256,20 @@
 
                 return img_thr
 
-            data_rechunked = da.from_array(data).rechunk((1, -1, -1)) # Convert np.array to da array
+            if not isinstance(data, da.Array):
+                data = da.from_array(data)
+
+            data_rechunked = data.rechunk((1, -1, -1))
             active_pixels = data_rechunked.map_blocks(dynamic_threshold, dtype=np.bool_)
-
-            logging.warning(f"active_pixels: {active_pixels.compute()}")
 
             if save_activepixels is True:
                 tiff_path = self.output_directory.joinpath("active_pixels.tiff")
                 logging.info(f"Saving active pixels to: {tiff_path}")
-                io.save(path=tiff_path, data=active_pixels, h5_loc=None, chunks=None, compression=None) # last two options only applicable for HDF5 format
+
+                io = IO()
+                io.save(path=tiff_path, data=active_pixels)
 
         logging.info("identified active pixels")
-
         # mask inactive pixels (accelerates subsequent computation)
         if mask_xy is not None:
             np.multiply(active_pixels, mask_xy, out=active_pixels)
@@ -324,11 +310,6 @@
             logging.info("labelled connected pixel. #events: {}".format(num_events))
 
         # characterize each event
-        # if num_events < 2 * 32767:
-        #     event_map = event_map.astype(np.int16)
-        # else:
-        #     event_map = event_map.astype("int32")
-
         event_map = event_map.astype(int)
 
         logging.info("event_map dype: {}".format(event_map.dtype))
@@ -790,11 +771,7 @@
 
     # deal with data input
     ed = Detector(args.input, verbosity=args.verbosity, output=args.output)
-<<<<<<< HEAD
-    ed.run(dataset=args.key, lazy=args.usedask, subset=None,
-=======
     ed.run(dataset=args.key, lazy=args.lazy, subset=None,
->>>>>>> c9e525b8
            split_events=args.splitevents,
            binary_struct_connectivity=args.binaryconnect,
            binary_struct_iterations=args.binarystruct,
