--- conflicted
+++ resolved
@@ -12,10 +12,6 @@
 multiprocess = "^0.70.15"
 networkx = "^3.1"
 pandas = "^2.1.0"
-<<<<<<< HEAD
-=======
-napari-plot = {version = "^0.1.5", markers = "sys_platform == 'win32' or sys_platform == 'linux'"}
->>>>>>> bc9c59c6
 powerlaw = "^1.5"
 pynwb = "^2.5.0"
 deprecated = "^1.2.14"
@@ -57,11 +53,7 @@
 keras = "*"
 datashader = "^0.15.2"
 llvmlite = "~0.39"
-<<<<<<< HEAD
 gdown = "^4.7.1"
-=======
-napari = {version = "0.4.14", markers = "sys_platform == 'win32' or sys_platform == 'linux'", extras = ["all"]}
->>>>>>> bc9c59c6
 
 [tool.poetry.scripts]
 astrocast = 'astrocast.cli_interfaces:cli'
