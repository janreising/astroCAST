[tool.poetry]
name = "astrocast"
version = "0.2.2.1"
description = "Package to analyze calcium fluorescence events in astrocytes"
authors = ["Jan Philipp Reising <jan.reising@ki.se>", "Ana Cristina González"]

[tool.poetry.dependencies]
python = ">=3.9,<3.11"
h5py = "^3.9.0"
hdbscan = "^0.8.33"
matplotlib = "^3.8.0"
multiprocess = "^0.70.15"
networkx = "^3.1"
pandas = "^2.1.0"
napari-plot = "^0.1.5"
powerlaw = "^1.5"
pynwb = "^2.5.0"
deprecated = "^1.2.14"
deprecation = "^2.1.0"
peakutils = "^1.3.4"
holoviews = "^1.17.1"
pointpats = "^2.3.0"
psutil = "^5.9.5"
scipy = "*"
seaborn = "^0.12.2"
humanize = "^4.8.0"
pyyaml = "^6.0.1"
prettytable = "^3.9.0"
colorama = "^0.4.6"
shiny = "^0.5.1"
<<<<<<< HEAD
seglearn = "^1.2.5"
pyinform = "^0.2.0"

[tool.poetry.dev-dependencies]
pytest-cov = "*"
pytest-xdist = "*"
=======
opencv-python = "^4.8.0.76"
scikit-image = "^0.21.0"
scikit-learn = "^1.3.0"
tqdm = "^4.66.1"
tiledb = "^0.23.0"
tifffile = "^2023.8.30"
xxhash = "^3.3.0"
numpy = "*"
xarray = "^2023.8.0"
colorcet = "^3.0.1"
dask = "^2023.9.2"
czifile = "^2019.7.2"
awkward = "^2.4.2"
dask-image = "^2023.8.1"
fastcluster = "^1.2.6"
torch = "2.0.0"
jnormcorre = "^0.0.7"
dtaidistance = "^2.3.10"
tsfresh = "^0.20.1"
tslearn = "^0.6.2"
umap-learn = "*"
tensorflow = "^2.13.0"
keras = "*"
datashader = "^0.15.2"
llvmlite = "~0.39"
napari = {version = "0.4.14", extras = ["all"]}
>>>>>>> d7042ccc

[tool.poetry.scripts]
astrocast = 'astrocast.cli_interfaces:cli'

[tool.poetry.group.dev.dependencies]
pytest-cov = {version = "^4.1.0", optional = true}
pytest-xdist = {version = "^3.3.1", optional = true}

[build-system]
requires = ["poetry-core"]
build-backend = "poetry.core.masonry.api"<|MERGE_RESOLUTION|>--- conflicted
+++ resolved
@@ -28,14 +28,8 @@
 prettytable = "^3.9.0"
 colorama = "^0.4.6"
 shiny = "^0.5.1"
-<<<<<<< HEAD
-seglearn = "^1.2.5"
 pyinform = "^0.2.0"
 
-[tool.poetry.dev-dependencies]
-pytest-cov = "*"
-pytest-xdist = "*"
-=======
 opencv-python = "^4.8.0.76"
 scikit-image = "^0.21.0"
 scikit-learn = "^1.3.0"
@@ -62,7 +56,6 @@
 datashader = "^0.15.2"
 llvmlite = "~0.39"
 napari = {version = "0.4.14", extras = ["all"]}
->>>>>>> d7042ccc
 
 [tool.poetry.scripts]
 astrocast = 'astrocast.cli_interfaces:cli'
