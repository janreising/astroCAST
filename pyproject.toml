[tool.poetry]
name = "astrocast"
version = "0.3.1"
description = "Package to analyze calcium fluorescence events in astrocytes"
authors = ["Jan Philipp Reising <jan.reising@ki.se>", "Ana Cristina González"]

[tool.poetry.dependencies]
python = ">=3.9,<3.11"
h5py = "^3.9.0"
hdbscan = "^0.8.33"
matplotlib = "^3.8.0"
multiprocess = "^0.70.15"
networkx = "^3.1"
pandas = "^2.1.0"
powerlaw = "^1.5"
pynwb = "^2.5.0"
deprecated = "^1.2.14"
deprecation = "^2.1.0"
peakutils = "^1.3.4"
holoviews = "^1.17.1"
pointpats = "^2.3.0"
psutil = "^5.9.5"
scipy = "*"
seaborn = "^0.12.2"
humanize = "^4.8.0"
pyyaml = "^6.0.1"
prettytable = "^3.9.0"
colorama = "^0.4.6"
shiny = "^0.5.1"
pyinform = "^0.2.0"
opencv-python = "^4.8.0.76"
scikit-image = "^0.21.0"
scikit-learn = "^1.3.0"
tqdm = "^4.66.1"
tiledb = "^0.23.0"
tifffile = "^2023.8.30"
xxhash = "^3.3.0"
numpy = "*"
xarray = "^2023.8.0"
colorcet = "^3.0.1"
dask = "^2023.9.2"
czifile = "^2019.7.2"
awkward = "^2.4.2"
dask-image = "^2023.8.1"
fastcluster = "^1.2.6"
torch = "2.0.0"
jnormcorre = "^0.0.7"
dtaidistance = "^2.3.10"
tsfresh = "^0.20.1"
tslearn = "^0.6.2"
umap-learn = {version = "*", markers = "sys_platform == 'win32' or sys_platform == 'linux'"}
tensorflow = "^2.13.0"
keras = "*"
datashader = "^0.15.2"
llvmlite = "~0.39"
gdown = "^4.7.1"
climage = "^0.2.0"

[tool.poetry.scripts]
astrocast = 'astrocast.cli_interfaces:cli'

[tool.poetry.group.dev.dependencies]
pytest-cov = {version = "^4.1.0", optional = true}
pytest-xdist = {version = "^3.3.1", optional = true}

[tool.poetry.group.vis]
optional = true

[tool.poetry.group.vis.dependencies]
napari = {version = "0.4.14", extras = ["all"]}
napari-plot = "^0.1.5"
<<<<<<< HEAD
napari-time-series-plott = "*"
=======
napari-time-series-plotter = "*"
>>>>>>> 81122343

[build-system]
requires = ["poetry-core"]
build-backend = "poetry.core.masonry.api"<|MERGE_RESOLUTION|>--- conflicted
+++ resolved
@@ -69,11 +69,7 @@
 [tool.poetry.group.vis.dependencies]
 napari = {version = "0.4.14", extras = ["all"]}
 napari-plot = "^0.1.5"
-<<<<<<< HEAD
-napari-time-series-plott = "*"
-=======
 napari-time-series-plotter = "*"
->>>>>>> 81122343
 
 [build-system]
 requires = ["poetry-core"]
