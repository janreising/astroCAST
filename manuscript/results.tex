\subsection{Installing \ac{astroCAST}}

\todo{Jan}{There was something about where to put tables!?}{}

\begin{table}[h!]
    \centering
    \caption{Availability of different functionalities of astroCAST across
    operating systems. A check mark (\cmark) denotes full compatibility and active support. An asterisk (\optional)
        indicates that the
    functionality is optional and can be installed upon user request (see below). A cross mark (\xmark) signifies
        that the
    functionality is not supported or available on the operating system. A half bullet (\halfbullet) indicates
        partial support,
    indicating that the functionality is expected to be available but is not actively tested.  }
    \label{tab:functionalities}
    \begin{tabular}{|l|c|c|c|c|}
        \hline
        \textbf{Functionality} & \textbf{Linux} & \textbf{Windows} & \textbf{MacOS (Intel)} & \textbf{Docker} \\ \hline
        Preprocessing          & \cmark         & \cmark           & \cmark                 & \cmark          \\ \hline
        Motion correction      & \cmark         & \cmark           & \cmark                 & \cmark          \\ \hline
        Denoising              & \cmark         & \halfbullet      & \cmark                 & \cmark          \\ \hline
        Delta                  & \cmark         & \cmark           & \cmark                 & \cmark          \\ \hline
        Detection              & \cmark         & \cmark           & \cmark                 & \cmark          \\ \hline
        UMAP outlier detection & \cmark         & \cmark           & \xmark                 & \cmark          \\ \hline
        Encoding - all         & \cmark         & \cmark           & \cmark                 & \cmark          \\ \hline
        Analysis               &                &                  &                        &                 \\ \hline
        DTW distance           & \cmark         & \cmark           & \xmark                 & \cmark          \\ \hline
        Barycenters            & \cmark         & \cmark           & \xmark                 & \cmark          \\ \hline
        Video player \optional & \cmark         & \cmark           & \cmark                 & \xmark          \\ \hline
    \end{tabular}
\end{table}

<<<<<<< HEAD
To run the software, you need to install the astroCAST package and its dependencies. There are multiple options to install \ac{astroCAST} depending on how much control users would like to have over the installation. Of note, the following instructions install astroCAST with its full functionality. If that is not desired or possible remove the \inlineBash{-E all} or \inlineBash{[all]} flags.
=======
To run the software, you need to install the astroCAST package and its dependencies. There are multiple options to
install \ac{astroCAST} depending on how much control users would like to have over the installation. Of note, the
following instructions install astroCAST with its full functionality. If that is not desired or possible remove the \inlinepy{-E all} or \inlinepy{[all]} flags.
>>>>>>> 367090e8

\subsubsection{Create conda environment}
While not strictly necessary, we highly recommend to create a fresh anaconda environment for the installation. This
prevents common installation errors and conflicts with existing environments.

\begin{lstlisting}[style=bashStyle]
    $ conda create -n astro python=3.9 poetry
    $ conda activate astro
\end{lstlisting}

\subsubsection{Install from source (recommended)}
\label{res:install-from-source}
\begin{lstlisting}[style=bashStyle]
    $ cd "/path/to/directory/"
    $ git clone git@github.com:janreising/astroCAST.git
    $ cd astroCAST
    $ poetry install -E all
\end{lstlisting}

\subsubsection{Installation with pip (easiest)}
\begin{lstlisting}[style=bashStyle]
    $ pip install astrocast[all]
\end{lstlisting}

\subsubsection{Container installation (last resort)}

To install docker and create an account, follow the instructions on the docker webpage: https://docs.docker
.com/engine/install/

\begin{lstlisting}[style=bashStyle]
    $ docker pull anacgon/astrocast:latest
    $ docker image ls
    $ docker run -v /path/to/your/data:/home/data -it -p 8888:8888 astrocast:latest
    # Optionally, start jupyter notebook from inside the docker container:
    $ jupyter-lab --allow-root --no-browser --port=8888 --ip="*"
\end{lstlisting}

\subsubsection{Test installation}

Both commands should run without any errors.

\begin{lstlisting}[style=bashStyle]
    $ python -c "import astrocast"
    $ astrocast --help
\end{lstlisting}

\subsection{Running astroCAST}

There are several ways to analyze data using \ac{astroCAST}, which we will reference throughout the protocol.

\subsubsection{Using jupyter notebooks}

Jupyter notebooks can be used to interactively run the analysis and visualize the results.
If you have cloned the repository (\ref{res:install-from-source}), an example notebook is included to follow along with the steps described here.

\begin{lstlisting}[style=bashStyle]
    $ cd "/path/to/astroCAST/notebooks/examples/"
    $ jupyter lab
    # on MacOS the command might be
    $ jupyter-notebook
\end{lstlisting}

A browser window will open which displays the available examples or can be used to create custom notebooks.

\subsubsection{Using the \ac{CLI}}

The \ac{CLI} is a useful selection of commands that enables users to perform common analysis steps directly from the terminal. Especially in the context of cluster or slurm environment this way of interacting with astroCAST is convenient. All parameters can either be provided manually in the terminal or through a configuration YAML file. We recommend using a configuration when preprocessing many video files to ensure continuity between settings.

\begin{lstlisting}[style=bashStyle]
    # get list of all available commands
    $ astrocast --help
    # get help for individual commands
    $ astrocast COMMAND --help
    # use manual settings
    $ astrocast COMMAND --PARAM-1 VALUE1 [...]
    # use a configuration file
    $ astrocast --config '/path/to/config' COMMAND [...]
\end{lstlisting}

The configuration file has to adhere to the YAML format and can contain settings for multiple commands. A default configuration file can be found in the \href{https://github.com/janreising/astroCAST/blob/3ad41d03068732419df7fdde9b2a0f449898d4e2/config.yaml}{GitHub repository}.

\begin{lstlisting}[style=yaml]
    COMMAND-NAME:
      PARAMETER_1: VALUE1
      PARAMETER_2: VALUE2

    COMMAND-NAME-2:
      PARAMETER_3: VALUE3
\end{lstlisting}

\subsubsection{Using the \ac{GUI}}

AstroCAST implements two \ac{GUI}s to simplify the selection of suitable parameters for the analysis. The commands below will either automatically open a browser page to the interface or provide a link that can be copied to a browser.

<<<<<<< HEAD
\begin{lstlisting}[style=bashStyle]
    # Identify correct settings for the event detection
    $ astrocast explorer -- input path /path/to/file -- h5-loc /dataset/name
    # Explore detected events, including filtering, embedding and experiments
    $ astrocast exploratory-analysis -- input path /path/to/roi/ -- h5-loc /dataset/name
\end{lstlisting}

\subsection{Data showcase}

In this protocol, we demonstrate the utility of our toolkit using publicly available datasets and our own data. The data represents astrocytes studied ex-vivo, in-vivo and in acute slices captured with \ac{1P} or \ac{2P} imaging at recording speeds of 1-16Hz.
=======
In this protocol, we demonstrate the utility of our toolkit using publicly available datasets and our own data. The data represents astrocytes studied ex-vivo, in-vivo and in acute slices captured with \ac{1P} or \ac{2P} imaging at recording speeds of 1-16Hz. To ensure transparency and provide a practical starting point, we offer a collection of sensible, default settings within a YAML file. This file, designed to represent a first-approach configuration, is accessible in our \href{https://github.com/janreising/astroCAST}{GitHub repository}. Additionally, we provide the download of the datasets used here through a convenience function. This repository serves as a comprehensive resource, aiding users in understanding and implementing the protocol with similar data characteristics.
>>>>>>> 367090e8

To ensure transparency and provide a practical starting point, we offer a collection of sensible, default settings within a YAML file. This file, designed to represent a first-approach configuration, is accessible in our GitHub repository. Additionally, we provide the datasets used in this manuscript, as well as pretrained models. This repository serves as a comprehensive resource, aiding users in understanding and implementing the protocol with similar data characteristics.

\begin{lstlisting}[style=bashStyle]
    $ astrocast download-datasets "/path/to/download/directory"
    $ astrocast download-models "/path/to/download/directory"
\end{lstlisting}

\begin{table}[ht]
    \centering
    \caption{Overview of Datasets Employed in Analysis}
    \begin{tabular}{|l|l|l|l|l|l|}
        \hline
        \textbf{Dataset} & \textbf{Publication} & \textbf{Experiment} & \textbf{Imaging} \\ \hline
        train/test & previously unpublished & acute slices, Gcamp6f & \ac{1P} (8 Hz) \\ \hline
        ExVivo & AQuA\citep{wang_event-based_2018} & acute slices, Gcamp6f & \ac{2P} (1.1 Hz) \\ \hline
        Glusnfr & AQuA\citep{wang_event-based_2018} & acute slices, GluSnFR & \ac{2P} (4-100 Hz) \\ \hline
        InVivo & AQuA\citep{wang_event-based_2018} & in vivo GCamp6f & \ac{2P} (2 Hz) \\ \hline
        cellscan\_scim & CHIPS\citep{barrett_chips_2018} & blood vessels & \ac{2P} \\ \hline
    \end{tabular}
\end{table}

\subsection{Pipeline approach}
The AstroCAST pipeline is structured into three major blocks: Preprocessing, Encoding and Exploratory Analysis.

<<<<<<< HEAD
In the Preprocessing block (a), users can navigate the pipeline through a \ac{CLI} by utilizing commands such as \inlineBash{astrocast --help}. This section allows for the utilization of a predefined configuration file to streamline the process. Additionally, an 'Argument Explorer' is integrated to facilitate quick testing of various parameters and seamless export of the configuration file. If users want to follow this protocol along, we prepared a jupyter notebook for convenience.
=======
In the Preprocessing block , users can navigate the pipeline through a \ac{CLI} by utilizing commands such as \inlinepy{$ astrocast --help}. This section allows for the utilization of a predefined configuration file to streamline the process. Additionally, an 'Argument Explorer' is integrated to facilitate quick testing of various parameters and seamless export of the configuration file. If users want to follow this protocol along, we prepared a jupyter notebook for convenience.
>>>>>>> 367090e8

During the Encoding and Analysis block, the approach varies based on the specificities of the experiment at hand, be it comparing drug treatments, model systems, correlating with stimuli, or analyzing changes over time. This segment of the pipeline implements a separate GUI, offering a dynamic platform for detailed analysis and data visualization.<|MERGE_RESOLUTION|>--- conflicted
+++ resolved
@@ -30,13 +30,7 @@
     \end{tabular}
 \end{table}
 
-<<<<<<< HEAD
 To run the software, you need to install the astroCAST package and its dependencies. There are multiple options to install \ac{astroCAST} depending on how much control users would like to have over the installation. Of note, the following instructions install astroCAST with its full functionality. If that is not desired or possible remove the \inlineBash{-E all} or \inlineBash{[all]} flags.
-=======
-To run the software, you need to install the astroCAST package and its dependencies. There are multiple options to
-install \ac{astroCAST} depending on how much control users would like to have over the installation. Of note, the
-following instructions install astroCAST with its full functionality. If that is not desired or possible remove the \inlinepy{-E all} or \inlinepy{[all]} flags.
->>>>>>> 367090e8
 
 \subsubsection{Create conda environment}
 While not strictly necessary, we highly recommend to create a fresh anaconda environment for the installation. This
@@ -131,7 +125,6 @@
 
 AstroCAST implements two \ac{GUI}s to simplify the selection of suitable parameters for the analysis. The commands below will either automatically open a browser page to the interface or provide a link that can be copied to a browser.
 
-<<<<<<< HEAD
 \begin{lstlisting}[style=bashStyle]
     # Identify correct settings for the event detection
     $ astrocast explorer -- input path /path/to/file -- h5-loc /dataset/name
@@ -141,12 +134,7 @@
 
 \subsection{Data showcase}
 
-In this protocol, we demonstrate the utility of our toolkit using publicly available datasets and our own data. The data represents astrocytes studied ex-vivo, in-vivo and in acute slices captured with \ac{1P} or \ac{2P} imaging at recording speeds of 1-16Hz.
-=======
-In this protocol, we demonstrate the utility of our toolkit using publicly available datasets and our own data. The data represents astrocytes studied ex-vivo, in-vivo and in acute slices captured with \ac{1P} or \ac{2P} imaging at recording speeds of 1-16Hz. To ensure transparency and provide a practical starting point, we offer a collection of sensible, default settings within a YAML file. This file, designed to represent a first-approach configuration, is accessible in our \href{https://github.com/janreising/astroCAST}{GitHub repository}. Additionally, we provide the download of the datasets used here through a convenience function. This repository serves as a comprehensive resource, aiding users in understanding and implementing the protocol with similar data characteristics.
->>>>>>> 367090e8
-
-To ensure transparency and provide a practical starting point, we offer a collection of sensible, default settings within a YAML file. This file, designed to represent a first-approach configuration, is accessible in our GitHub repository. Additionally, we provide the datasets used in this manuscript, as well as pretrained models. This repository serves as a comprehensive resource, aiding users in understanding and implementing the protocol with similar data characteristics.
+In this protocol, we demonstrate the utility of our toolkit using publicly available datasets and our own data. The data represents astrocytes studied ex-vivo, in-vivo and in acute slices captured with \ac{1P} or \ac{2P} \missing{ref for table below}. To ensure transparency and provide a practical starting point, we offer a collection of sensible, default settings within a YAML file. This file, designed to represent a first-approach configuration, is accessible in our \href{https://github.com/janreising/astroCAST}{GitHub repository}. Additionally, we provide the datasets used in this manuscript, as well as pretrained models. This repository serves as a comprehensive resource, aiding users in understanding and implementing the protocol with similar data characteristics.
 
 \begin{lstlisting}[style=bashStyle]
     $ astrocast download-datasets "/path/to/download/directory"
@@ -170,10 +158,6 @@
 \subsection{Pipeline approach}
 The AstroCAST pipeline is structured into three major blocks: Preprocessing, Encoding and Exploratory Analysis.
 
-<<<<<<< HEAD
-In the Preprocessing block (a), users can navigate the pipeline through a \ac{CLI} by utilizing commands such as \inlineBash{astrocast --help}. This section allows for the utilization of a predefined configuration file to streamline the process. Additionally, an 'Argument Explorer' is integrated to facilitate quick testing of various parameters and seamless export of the configuration file. If users want to follow this protocol along, we prepared a jupyter notebook for convenience.
-=======
-In the Preprocessing block , users can navigate the pipeline through a \ac{CLI} by utilizing commands such as \inlinepy{$ astrocast --help}. This section allows for the utilization of a predefined configuration file to streamline the process. Additionally, an 'Argument Explorer' is integrated to facilitate quick testing of various parameters and seamless export of the configuration file. If users want to follow this protocol along, we prepared a jupyter notebook for convenience.
->>>>>>> 367090e8
+In the Preprocessing block, users can navigate the pipeline through a \ac{CLI} by utilizing commands such as \inlineBash{astrocast --help}. This section allows for the utilization of a predefined configuration file to streamline the process. Additionally, an 'Argument Explorer' is integrated to facilitate quick testing of various parameters and seamless export of the configuration file. If users want to follow this protocol along, we prepared a jupyter notebook for convenience.
 
 During the Encoding and Analysis block, the approach varies based on the specificities of the experiment at hand, be it comparing drug treatments, model systems, correlating with stimuli, or analyzing changes over time. This segment of the pipeline implements a separate GUI, offering a dynamic platform for detailed analysis and data visualization.