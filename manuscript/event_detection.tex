--- conflicted
+++ resolved
@@ -4,22 +4,9 @@
 
 AstroCAST employs an event-centric approach to event detection, adapted from the AQuA package\citep{wang_event-based_2018}. Building on the AquA algorithm, astroCAST incorporates both spatial and temporal thresholding techniques to identify and extract events effectively \fref{5}. Spatial thresholding is executed based on either a single frame or a small volume, facilitating the identification of significant patterns or features in space. Concurrently, temporal thresholding is implemented by scrutinizing individual pixels for peaks across the time dimension, essentially tracking fluorescence changes over time.
 
-<<<<<<< HEAD
-Following the thresholding process, a binary mask is generated, which is used to label connected pixels, considering the full 3D volume of the video. This allows for the integration of different frames in the z-dimension to constitute a single event in a 3D context, ensuring a comprehensive analysis of the events captured in the video. Upon successful event detection, our protocol generates a folder with a .roi extension. This folder houses all files related to the detected events, offering an organized and accessible repository for the extracted data.
+Following the thresholding process, a binary mask is generated, which is used to label connected pixels, considering the full 3D volume of the video. This allows for the integration of different frames in the z-dimension to constitute a single event in a 3D context, ensuring a comprehensive analysis of the events captured in the video. Upon successful event detection, our protocol generates a folder with a .roi extension, which houses all files related to the detected events, offering an organized and accessible repository for the extracted data.
 
-The event detection step is the most critical aspect of astroCAST and is sensitive to the choice of parameters. We have therefore implemented an interactive interface to explore the performance of each step during event detection given the relevant options. The program will prompt a link to the browser-based interface. We recommend to select a short range of frames in the video file to keep processing time during exploration short.
-=======
-Following the thresholding process, a binary mask is generated, which is used to label connected pixels, considering
-the full 3D volume of the video. This allows for the integration of different frames in the z-dimension to constitute
-a single event in a 3D context, ensuring a comprehensive analysis of the events captured in the video. Upon
-successful event detection, our protocol generates a folder with a .roi extension, which houses all files
-related to the detected events, offering an organized and accessible repository for the extracted data.
-
-The event detection step is the most critical aspect of astroCAST and is sensitive to the choice of parameters. We
-have therefore implemented an interactive interface to explore the performance of each step during event detection
-given the relevant options. AstroCAST will prompt a link to the browser-based interface. We recommend to select a
-short range of frames in the video file to keep processing time during exploration short.
->>>>>>> 367090e8
+The event detection step is the most critical aspect of astroCAST and is sensitive to the choice of parameters. We have therefore implemented an interactive interface to explore the performance of each step during event detection given the relevant options.AstroCAST will prompt a link to the browser-based interface. We recommend to select a short range of frames in the video file to keep processing time during exploration short.
 
 \begin{lstlisting}[style=bashStyle]
     $ astrocast explorer -- input path "/path/to/file" -- h5-loc "/dataset/name"
@@ -35,16 +22,11 @@
 
 \paragraph{Smoothing}
 AstroCAST incorporates a Gaussian smoothing kernel to enhance event detection while preserving spatial features.
-<<<<<<< HEAD
 Adjusting the \inlineBash{--sigma} and \inlineBash{--radius} parameters allows for
-=======
-Adjusting the \\inlinepy{--sigma} and \\inlinepy{--radius} parameters allows for
->>>>>>> 367090e8
 the refinement of the smoothing effect, ensuring that events are emphasized without compromising the integrity of
 spatial characteristics. The smoothed data then serve as the basis for subsequent detection steps, although users can
 opt out of smoothing if desired.
 
-<<<<<<< HEAD
 \paragraph{Identifying active pixels}
 Thresholding in AstroCAST is executed in two phases, spatial and temporal, to classify pixels as active with high precision. 
 Spatial thresholding evaluates the entire frame to distinguish active pixels, automatically determining a cutoff value. It incorporates the mean fluorescence ratio of active to inactive pixels to mitigate the incorrect identification of noise as events. The \inlineBash{--min-ratio} parameter sets the minimum ratio threshold, and the \inlineBash{--z-depth} parameter allows for the consideration of multiple frames to improve threshold accuracy.
@@ -56,23 +38,6 @@
 
 \paragraph{Additional options}
 Additionally, AstroCAST provides the option to exclude the video border from active pixel detection (\inlineBash{--exclude-border}) to mitigate motion correction artifacts. An experimental feature (\inlineBash{--split-events}) is available for separating incorrectly connected events, further improving the accuracy of event detection.
-=======
-\paragraph{Thresholding}
-\todo{Jan}{Active pixels}{thresholding -> identifying active pixels}
-Thresholding in AstroCAST is executed in two phases, spatial and temporal, to classify pixels as active with high
-precision.
-
-Spatial thresholding evaluates the entire frame to distinguish active pixels, automatically determining a cutoff value. It incorporates the mean fluorescence ratio of active to inactive pixels to mitigate the misidentification of noise as events. The \inlinepy{--min-ratio} parameter sets the minimum ratio threshold, and the \linlinepy{--z-depth} parameter allows for the consideration of multiple frames to improve threshold accuracy. Temporal thresholding analyzes the video as a series of 1D time series, identifying peaks with a prominence above a user-defined threshold. Parameters such as \inlinepy{--prominence}, \inlinepy{--width} , \inlinepy{--rel-height}, and \inlinepy{--wlen} fine-tune the detection of events over time, enhancing the separation of true events from noise. Combining spatial and temporal thresholding, users can choose to merge or differentiate the active pixels identified by each method, optimizing event detection based on specific dataset characteristics.
-
-\paragraph{Morphological Operations}
-To address artifacts resulting from thresholding, such as holes (false negatives) and noise (false positives), AstroCAST employs morphological operations. Parameters like \inlinepy{--area-threshold} and \inlinepy{--min-size} adjust the maximum hole size to fill and the minimum size of active pixel clusters, respectively. These operations, which also consider connectivity and the \inlinepy{--z-depth} parameter, refine the detection outcome by smoothing gaps and removing minor artifacts, enhancing the clarity and segmentation of detected events.
-
-\paragraph{Additional options}
-Additionally, AstroCAST provides the option to exclude the video border from active pixel detection (\inlinepy{--exclude-border}) to mitigate motion correction artifacts. An experimental feature (\inlinepy{--split-events}) is available for separating incorrectly connected events, further improving the accuracy of event detection.
-
-\todo{Jan}{Figure}{Add figure combining several previous figures: overview???; Fig. 8 (temporal thresholding; Spatial
-thresholding??; Fig. 12: Detected events overlay )}
->>>>>>> 367090e8
 
 \subsubsection{Evaluating Detection Quality}
 AstroCAST offers a streamlined approach for assessing the quality of event detection through its command-line interface.
@@ -81,8 +46,4 @@
     $ astrocast view-detection-results "/path/to/roi"
 \end{lstlisting}
 
-<<<<<<< HEAD
-Researchers can visually inspect the detection outcomes. During this evaluation phase, it is crucial to determine whether the detection process has successfully identified all expected events, thereby minimizing false negatives, and to assess the correctness of these events to ensure that noise has not been misclassified as true events, which would indicate false positives. If the detection results are not satisfactory, revising the event detection parameters or adjusting settings in the preceding background subtraction step (\ref{subsubsec:background})may be necessary to achieve improved accuracy. For a dynamic visualization that illustrates the successful identification of events researchers are directed to consult \missing{Supplementary Video S2}.
-=======
-Researchers can visually inspect the detection outcomes. During this evaluation phase, it is crucial to determine whether the detection process has successfully identified all expected events, thereby minimizing false negatives, and to assess the correctness of these events to ensure that noise has not been misclassified as true events, which would indicate false positives. If the detection results are not satisfactory, revising the event detection parameters or adjusting settings in the preceding background subtraction step (\ref{subsubsec:background}) may be necessary to achieve improved accuracy. For a dynamic visualization of a successful event detection steps, researchers are directed to consult \missing{Supplementary Video S2}.
->>>>>>> 367090e8
+Researchers can visually inspect the detection outcomes. During this evaluation phase, it is crucial to determine whether the detection process has successfully identified all expected events, thereby minimizing false negatives, and to assess the correctness of these events to ensure that noise has not been misclassified as true events, which would indicate false positives. If the detection results are not satisfactory, revising the event detection parameters or adjusting settings in the preceding background subtraction step (\ref{subsubsec:background}) may be necessary to achieve improved accuracy. For a dynamic visualization that illustrates the successful identification of events researchers are directed to consult \missing{Supplementary Video S2}.