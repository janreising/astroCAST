# astroCAST

astroCAST is a Python package designed for analyzing calcium fluorescence events in astrocytes. It provides various functionalities to process and explore calcium imaging data, identify events, and perform spatiotemporal analysis.

## Features

- Fast data preparation
- Efficient event detection algorithm
- Visualization tools for exploring calcium imaging data and events
- Calculation of spatial statistics and cluster analysis
- Modularity detection and analysis of astrocyte modules

## Summary
Astrocytic calcium event analysis is challenging due to its complex nature, spatiotemporally overlapping events, and variable lengths. Our Astrocytic Calcium Signaling Toolkit (astroCAST) addresses these challenges by efficiently implementing event detection and variable length clustering. Leveraging dynamic thresholding, astroCAST captures diverse calcium fluctuations effectively. Designed for modularity, parallelization, and memory-efficiency, it enables fast and scalable event detection on large datasets.

## Table of contents
1. [Installation](#installation)
2. [Documentation](#documentation)
<<<<<<< HEAD
3. [Containers](#containers)
    1. [Docker container](#docker-container)
    2. [Singularity container](#singularity-container)
=======
3. [Docker container](#docker-container)
>>>>>>> fc8a88b6
4. [Contributing](#contributing)

## Installation<a name="installation">
You can install astroCAST using pip: 
```shell 
pip install astrocast[all]
```

Alternatively, clone this repository and install it locally:
```shell
pip install poetry
poetry install --with vis
```
## Containers<a name="containers">
Now astroCAST implementation can run from inside docker and singularity.

<<<<<<< HEAD
Currently, we support astroCAST in MacOS through docker, but other operating systems supporting docker may as well run astroCAST docker container. For more infomation on how to install docker and create an account, please refer to https://docs.docker.com/engine/install/. For more information on how to install singularity and create an account visit https://apptainer.org/docs/admin/main/installation.html.

### Docker container<a name="docker-container">
=======
## Docker container<a name="docker-container">
Currently, we support astroCAST in MacOS through docker, but other operating systems supporting docker may as well run astroCAST docker container. For more infomation on how to install docker and create an acconsult, please refer to https://docs.docker.com/engine/install/.

>>>>>>> fc8a88b6
Once docker has been installed, run the following commands in the terminal:
```shell
docker pull anacgon/astrocast:1.1
```
This may take some minutes as the image is pulled from docker hub. Once the image has been pulled locally, make sure it was correctly fetched by running:
```shell
docker image ls
```
You should be able to see the docker image listed.

To run the image use:
```shell
docker run -v /path/to/your/data:/home/data -it -p 8888:8888 astrocast:1.1 
```
Note: "/path/to/your/data" must be replaced with your local path to the data you will use for the analysis. -p option allows the container to expose port 8888, necessary to run jupyterlab inside the container.

To start a new jupyterlab session from inside the container, run:
```shell
jupyter-lab --allow-root --no-browser --port=8888 --ip="*"
```
Note: the explorer window will not be open automatically, instead you must copy and paste the URL provided in the console.

For more detailed examples and usage instructions, please refer to to the companion paper [here](https://papers.ssrn.com/sol3/papers.cfm?abstract_id=4491483) (currently in preprint).

<<<<<<< HEAD
### Singularity container<a name="singularity">
Singularity (apptainer) now supports direct conversion of docker images into singularity. To pull and run the image use the following commands:
NOTE: singularity must be installed.

Pull singularity image directly from dockerhub.
```shell
singularity pull docker://anacgon/astrocast:1.1
```

Once image has been pulled, an SIF file will be created in the directory where the previous command was run. To run the singularity image then run:

```shell
singularity run --writable-tmpfs astrocast_1.1.sif
```
Note1: Singularity automatically mounts host file system, so manual mounting is not required.
Note2: For the moment, we don't support running jupyer-labs inside singularity containers.

=======
>>>>>>> fc8a88b6
## Documentation<a name="documentation">

[//]: # (The documentation for astroCAST can be found here.)
We are currently working on the documentation. Please consult the `notebooks/` folder for example usage in the meantime.

## Contributing<a name="contributing">

Contributions to astroCAST are welcome! If you encounter any issues, have suggestions, or would like to contribute new features, please submit a pull request or open an issue in the GitHub repository.

## License

astroCAST is released under the [GNU General Public License v3.0](https://www.gnu.org/licenses/gpl-3.0.en.html).

## Contact

For any inquiries or questions, please contact [Jan Philipp Reising](mailto:jan.reising@ki.se) or [Ana Cristina González](mailto:ana.cristina.gonzalez.sanchez@ki.se).<|MERGE_RESOLUTION|>--- conflicted
+++ resolved
@@ -16,13 +16,9 @@
 ## Table of contents
 1. [Installation](#installation)
 2. [Documentation](#documentation)
-<<<<<<< HEAD
 3. [Containers](#containers)
     1. [Docker container](#docker-container)
     2. [Singularity container](#singularity-container)
-=======
-3. [Docker container](#docker-container)
->>>>>>> fc8a88b6
 4. [Contributing](#contributing)
 
 ## Installation<a name="installation">
@@ -38,16 +34,9 @@
 ```
 ## Containers<a name="containers">
 Now astroCAST implementation can run from inside docker and singularity.
-
-<<<<<<< HEAD
 Currently, we support astroCAST in MacOS through docker, but other operating systems supporting docker may as well run astroCAST docker container. For more infomation on how to install docker and create an account, please refer to https://docs.docker.com/engine/install/. For more information on how to install singularity and create an account visit https://apptainer.org/docs/admin/main/installation.html.
 
 ### Docker container<a name="docker-container">
-=======
-## Docker container<a name="docker-container">
-Currently, we support astroCAST in MacOS through docker, but other operating systems supporting docker may as well run astroCAST docker container. For more infomation on how to install docker and create an acconsult, please refer to https://docs.docker.com/engine/install/.
-
->>>>>>> fc8a88b6
 Once docker has been installed, run the following commands in the terminal:
 ```shell
 docker pull anacgon/astrocast:1.1
@@ -72,7 +61,6 @@
 
 For more detailed examples and usage instructions, please refer to to the companion paper [here](https://papers.ssrn.com/sol3/papers.cfm?abstract_id=4491483) (currently in preprint).
 
-<<<<<<< HEAD
 ### Singularity container<a name="singularity">
 Singularity (apptainer) now supports direct conversion of docker images into singularity. To pull and run the image use the following commands:
 NOTE: singularity must be installed.
@@ -90,8 +78,6 @@
 Note1: Singularity automatically mounts host file system, so manual mounting is not required.
 Note2: For the moment, we don't support running jupyer-labs inside singularity containers.
 
-=======
->>>>>>> fc8a88b6
 ## Documentation<a name="documentation">
 
 [//]: # (The documentation for astroCAST can be found here.)
