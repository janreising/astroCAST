import glob
import inspect
import logging
import pickle
import platform
import random
import shutil
import tempfile
import time
import types
from pathlib import Path
from typing import List, Literal, Tuple, Union

import awkward as ak
import dask.array as da
import h5py
import numpy as np
import pandas as pd
import py.path
import tifffile
import tiledb
import xxhash
import yaml
from skimage.util import img_as_uint
from sklearn.preprocessing import LabelEncoder
from tqdm.auto import tqdm


def closest_power_of_two(value):
    """
    Check if the value is a power of two, and if not, find the closest power of two.

    Args:
        value (int): The input value to check.

    Returns:
        int: The closest power of two.
    """
    # Check if the value is already a power of two
    if value & (value - 1) == 0 and value != 0:
        return value
    
    # Calculate the closest power of two
    closest_power = int(np.power(2, np.round(np.log2(value))))
    
    # Log a warning
    logging.warning(f"Input value {value} is not a power of 2. Using the closest power of 2: {closest_power}")
    
    return closest_power


def remove_temp_safe(tmp_dir: tempfile.TemporaryDirectory, wait_time: int = 20):
    # necessary to give Windows time to release files
    if platform.system() in ["Windows", "win32"]:
        
        time.sleep(wait_time)
        
        files = list(Path(tmp_dir.name).glob("*/*")) + list(Path(tmp_dir.name).glob("*"))
        for file in files:
            
            try:
                if file.is_file():
                    file.unlink(missing_ok=True)
                elif file.is_dir():
                    shutil.rmtree(file.as_posix())
            except PermissionError:
                logging.warning(f"Unable to delete locked file: {file}")
        
        logging.warning(f"Assuming to be on windows. Waiting for files to be released!")
        
        if len(list(Path(tmp_dir.name).glob("*"))) != 0:
            logging.error(f"temp dir not empty after cleanup: {tmp_dir.name}")
    
    tmp_dir.cleanup()
    
    if Path(tmp_dir.name).exists():
        logging.error(f"temp dir still exists after cleanup! {tmp_dir.name}")


def is_docker():
    path = Path('/proc/self/cgroup')
    return (
            path.joinpath('.dockerenv').exists() or
            path.is_file() and any('docker' in line for line in open(path.as_posix()))
    )


def wrapper_local_cache(f):
    """ Wrapper that creates a local save of the function call based on a hash of the arguments
    expects a function from a class with 'lc_path'::pathlib.Path and 'local_cache':bool attribute

    :param f:
    :return:
    """
    
    exclude_arg_names = ["show_progress", "verbose", "verbosity", "cache_path", "n_jobs", "njobs", "palette",
                         "load_to_memory", "save_path", "save_param"]
    
    max_hash_string_length = 150
    logging.basicConfig()
    logger = logging.getLogger("Wrapper")
    logger.setLevel(logging.INFO)
    seed = 1
    
    def hash_from_ndarray(v):
        return xxhash.xxh64(v.flatten(), seed=1).intdigest()
    
    def hash_arg(arg):
        
        from astrocast.analysis import Events, Video
        from astrocast.reduction import FeatureExtraction
        custom_classes = [Events, Video, FeatureExtraction]
        
        try:
            from astrocast.denoising import SubFrameDataset
            custom_classes += [SubFrameDataset]
        except ImportError as err:
            logging.warning(f"Could not import package: {err}")
        
        if isinstance(arg, np.ndarray):
            hashed_value = hash_from_ndarray(arg)
        
        elif isinstance(arg, pd.Series):
            hashed_value = xxhash.xxh32(arg.values, seed=seed).intdigest()
        
        elif isinstance(arg, pd.DataFrame):
            cols = arg.columns
            arr = np.array(len(cols), dtype=int)
            for i, c in enumerate(cols):
                arr[i] = xxhash.xxh32(arg[c].values, seed=seed).intdigest()
            return xxhash.xxh32(arr, seed=seed).intdigest()
        
        elif isinstance(arg, dict):
            hashed_value = get_hash_from_dict(arg)
        
        elif isinstance(arg, tuple(custom_classes)):
            hashed_value = hash(arg)
        
        elif isinstance(arg, (bool, int, tuple)):
            hashed_value = str(arg)
        
        elif isinstance(arg, str):
            
            if len(arg) < 10:
                hashed_value = arg
            else:
                hashed_value = hash(arg)
        
        elif isinstance(arg, list):
            
            arg = pd.Series(arg)
            df_hash = pd.util.hash_pandas_object(arg)
            hashed_value = hash_from_ndarray(df_hash.values)
        
        elif callable(arg):
            hashed_value = arg.__name__
        
        else:
            
            try:
                h = hash(arg)
                hashed_value = h
            
            except:
                logging.error(f"couldn't hash argument type: {type(arg)}")
                hashed_value = arg
        
        return hashed_value
    
    def get_hash_from_dict(kwargs):
        
        # make sure keys are sorted to get same hash
        keys = list(kwargs.keys())
        keys.sort()
        
        # convert to ordered dict
        hash_string = ""
        for key in keys:
            
            if key in exclude_arg_names:
                continue
            
            if (key == "in_place" and kwargs[key]) or (key == "inplace" and kwargs[key]):
                logger.warning(
                        f"attempting to load cached value which is incompatible with inplace option. "
                        f"The result will not be saved in place."
                        )
                continue
            
            # save key name
            if isinstance(key, str):
                
                if len(key) > 20:
                    key_ = key[:10]
                else:
                    key_ = key
                
                hash_string += f"{key_}-"
            else:
                hash_string += f"{hash_arg(key)}-"
            
            value = kwargs[key]
            hash_string += f"{hash_arg(value)}_"
        
        return hash_string
    
    def get_string_from_args(f, args, kwargs):
        
        hash_string = f"{f.__name__}_"
        
        args_ = [hash_arg(arg) for arg in args]
        for i, a in enumerate(args_):
            hash_string += f"arg{i}-{a}_"
        
        hash_string += get_hash_from_dict(kwargs)
        
        return hash_string
    
    def save_value(path, value):
        
        # convert file path
        if isinstance(path, Path):
            path = path.as_posix()
        
        # convert pandas
        if isinstance(value, pd.Series) or isinstance(value, pd.DataFrame):
            # value.to_csv(path+".csv", )
            with open(path + ".p", "wb") as f:
                pickle.dump(value, f)
        
        elif isinstance(value, np.ndarray) or isinstance(value, float) or isinstance(value, int):
            np.save(path + ".npy", value)
        
        else:
            
            try:
                # last saving attempt
                with open(path + ".p", "wb") as f:
                    pickle.dump(value, f)
            except:
                logger.warning("saving failed because datatype is unknown: ", type(value))
                return False
        
        return True
    
    def load_value(path):
        
        # convert file path
        if isinstance(path, Path):
            path = path.as_posix()
        
        # get suffix
        suffix = path.split(".")[-1]
        
        if suffix == "csv":
            result = pd.read_csv(path, index_col="Unnamed: 0")
        
        elif suffix == "npy":
            result = np.load(path)
        
        elif suffix == "p":
            with open(path, "rb") as f:
                result = pickle.load(f)
        
        else:
            logging.warning("loading failed because filetype not recognized: ", path)
            result = None
        
        return result
    
    def inner_function(*args, **kwargs):
        
        logger.debug(f"function: {f.__name__}")
        logger.debug(f"args: {args}")
        logger.debug(f"kwargs: {kwargs}")
        
        if isinstance(f, types.FunctionType) and "cache_path" in list(kwargs.keys()):
            cache_path = kwargs["cache_path"]
        
        else:
            
            self_ = args[0]
            if hasattr(self_, "cache_path"):
                cache_path = self_.cache_path
                logger.debug(f"Starting caching for {f.__name__} at {cache_path}")
            else:
                logger.warning(f"Trying to cache static method or class without 'cache_path': {f.__name__}")
                logger.debug(f"Failed from {type(self_)}, {self_}")
                cache_path = None
        
        if cache_path is not None and isinstance(cache_path, (str, Path)):
            
            hash_string = get_string_from_args(f, args, kwargs)
            
            if len(hash_string) > max_hash_string_length:
                logger.debug(f"hash string is too long ({len(hash_string)} > {max_hash_string_length})")
                hash_string = str(hash(hash_string))
            
            cache_path = cache_path.joinpath(hash_string)
            
            # find file with regex matching from hash_value
            files = glob.glob(cache_path.as_posix() + ".*")
            
            # exists
            if len(files) == 1:
                
                result = load_value(files[0])
                
                if result is None:
                    logger.info("error during cache loading. Proceeding with function call.")
                    return f(*args, **kwargs)
                
                logger.info(f"loaded result of {f.__name__} from file")
            
            else:
                
                result = f(*args, **kwargs)
                
                if len(files) > 0:
                    logger.info(f"multiple saves found. files should be deleted: {files}")
                
                # save result
                logger.info(f"saving to: {cache_path.name}")
                save_value(cache_path, result)
        
        else:
            
            if cache_path is not None:
                logger.warning(f"cache_path has unexpected type ({type(cache_path)}, not str or Path.")
            
            result = f(*args, **kwargs)
        
        return result
    
    return inner_function


def experimental(func):
    """
    Decorator to mark functions as experimental and log a warning upon their usage.

    Args:
        func (Callable): The function to be decorated.

    Returns:
        Callable: The decorated function with a warning.
    """
    
    def wrapper(*args, **kwargs):
        logger = logging.getLogger(func.__module__)
        message = f"Warning: {func.__name__} is an experimental function and may be unstable."
        logger.warning(message)
        return func(*args, **kwargs)
    
    return wrapper


def get_data_dimensions(
        data: Union[np.ndarray, da.Array, str, Path], loc: str = None, return_dtype: bool = False
        ) -> Union[Tuple[Tuple, Tuple], Tuple[Tuple, Tuple, type]]:
    """ Takes an input object and returns the shape and chunksize of the data it represents. Optionally
        the chunksize can be returned as well.

    Args:
        data: An object representing the data whose dimensions are to be calculated.
        loc: A string representing the location of the data in the HDF5 file. This parameter is optional and only applicable when data is a Path to an HDF file.
        return_dtype: A boolean indicating whether to return the data type of the data.

    Raises:
        TypeError: If the input is not of a recognized type.
    """
    
    if isinstance(data, np.ndarray):
        shape = data.shape
        chunksize = np.array([])
        dtype = data.dtype
    
    elif isinstance(data, da.Array):
        shape = data.shape
        chunksize = data.chunksize
        dtype = data.dtype
    
    elif isinstance(data, (str, Path)):
        path = Path(data)
        
        # If the input is a Path to an HDF5 file, check if the file has the .h5 extension
        if path.suffix in [".h5", ".hdf5"]:
            # If the 'loc' parameter is not provided, raise an AssertionError
            assert loc is not None, "please provide a dataset location as 'loc' parameter"
            # Open the HDF5 file and read the data at the specified location
            with h5py.File(path.as_posix()) as file:
                data = file[loc]
                shape = data.shape
                chunksize = data.chunks
                dtype = data.dtype
        
        # If the input is a Path to a TIFF file, get the shape of the image data
        elif path.suffix in [".tiff", ".tif", ".TIFF", ".TIF"]:
            
            # Open the TIFF file and read the data dimensions
            with tifffile.TiffFile(path.as_posix()) as tif:
                shape = (len(tif.pages), *tif.pages[0].shape)
                chunksize = None
                dtype = tif.pages[0].dtype
        
        # If the input is not a Path to an HDF5 file, check if it is a Path to a TileDB array
        elif path.suffix == ".tdb":
            # Open the TileDB array and get its shape and chunksize
            with tiledb.open(path.as_posix()) as tdb:
                shape = tdb.shape
                chunksize = [int(tdb.schema.domain.dim(i).tile) for i in range(tdb.schema.domain.ndim)]
                dtype = tdb.schema.domain.dtype
        
        else:
            raise TypeError(f"data type not recognized: {path.suffix}")
    
    # If the input is of an unrecognized format, raise a TypeError
    else:
        raise TypeError(f"data type not recognized: {type(data)}")
    
    if return_dtype:
        return shape, chunksize, dtype
    else:
        return shape, chunksize


class SignalGenerator:
    
    def __init__(self, parameter_fluctuations: float = 0,
                 signal_amplitude: float = None, noise_amplitude: float = 0.05, abort_amplitude=None,
                 allow_negative_values: bool = False, trace_length: Union[int, List[int], Tuple[int, int]] = None,
                 offset: Union[int, Tuple[int, int], Tuple[float, float], Tuple[None]] = None,
                 ragged_allowed: bool = True,
                 oscillation_frequency: int = 4, oscillation_amplitude: float = 1, plateau_duration: int = 1,
                 a: float = 0, k: float = 1, b: float = 1, v: float = 1, m_0: float = 0,
                 leaky_k: float = 0.1, leaky_n: float = 1,
                 num_peaks=1, peak_rebounce_ratio=.65,
                 show_progress: bool = False, logging_level=logging.WARNING
                 ):
        """
        Initializes the SignalGenerator with parameters for the signal phases and noise level.

        Args:
            a: Left horizontal asymptote, representing the curve's minimum value.
            k: Right horizontal asymptote, representing the curve's maximum value.
            b: Growth rate; negative for inverted behavior.
            v: Shape parameter, biases the slope of the maximum growth rate.
            m_0: The value of `t` at which the maximum growth rate occurs; adjusts the curve's position along the x-axis.
            plateau_duration: Duration of the plateau phase in arbitrary units.
            oscillation_frequency: Frequency of oscillation within the plateau.
            oscillation_amplitude: Amplitude of the oscillations within the plateau.
            leaky_k: A constant controlling the rate of the leak.
            leaky_n: The exponent controlling how the leak rate scales with the state's value.
        """
        
        logging.basicConfig()
        self.logger = logging.getLogger()
        self.logger.setLevel(logging_level)
        
        self.signal_amplitude = signal_amplitude
        self.noise_amplitude = noise_amplitude
        self.abort_amplitude = abort_amplitude
        self.allow_negative_values = allow_negative_values
        
        self.oscillation_frequency = oscillation_frequency
        self.oscillation_amplitude = oscillation_amplitude
        self.plateau_duration = plateau_duration
        
        self.leaky_k = leaky_k
        self.leaky_n = leaky_n
        
        self.num_peaks = num_peaks
        self.peak_rebounce_ratio = peak_rebounce_ratio
        
        self.trace_length = trace_length
        self.offset = offset
        self.ragged_allowed = ragged_allowed
        
        self.m_0 = m_0
        self.v = v
        self.b = b
        self.c = 1
        self.k = k
        self.a = a
        
        self.parameter_fluctuations = parameter_fluctuations
        self.show_progress = show_progress
        
        self.identifier = self.get_hash()
    
    def get_hash(self):
        
        if isinstance(self.trace_length, (int, float)):
            tl = self.trace_length
        elif isinstance(self.trace_length, (List, Tuple)):
            tl = sum(self.trace_length)
        else:
            tl = 1
        
        h = xxhash.xxh128(np.array([self.signal_amplitude, self.noise_amplitude, self.abort_amplitude,
                                    self.oscillation_frequency, self.oscillation_amplitude, self.plateau_duration,
                                    self.leaky_k, self.leaky_n, tl, self.offset, self.ragged_allowed,
<<<<<<< HEAD
                                    self.m_0, self.v, self.b, self.k, self.a]), seed=1)
=======
                                    self.m_0, self.v, self.b, self.k, self.a, self.num_peaks,
                                    self.peak_rebounce_ratio]),
                          seed=1)
>>>>>>> d7fd6319
        
        return h.intdigest()
    
    @staticmethod
    def _richards_curve(t: Union[float, np.ndarray, int] = None, a: float = 0, k: float = 1,
                        c: float = 1, b: float = 1, v: float = 1, m_0: float = 6):
        """
        Calculate the first derivative of the Richards curve at time t or returns the derivative function of the Richards curve.

        The derivative of the Richards curve represents the rate of change of the growth process at time t.

        Args:
            t: Time point(s) at which the curve's derivative is evaluated. If None, returns the derivative function itself.
            a: Left horizontal asymptote, representing the curve's minimum value.
            k: Right horizontal asymptote, representing the curve's maximum value.
            c: Affects the rate of growth; often set to 1.
            b: Growth rate; negative for inverted behavior.
            v: Shape parameter, biases the slope of the maximum growth rate.
            m_0: The value of `t` at which the maximum growth rate occurs; adjusts the curve's position along the x-axis.

        Raises:
            ValueError: If `v` is not greater than 0.

        Returns:
            The first derivative of the Richards curve value(s) at time t, or the derivative function if t is None.
        """
        
        if v <= 0:
            raise ValueError(f"v={v} must be greater than 0.")
        
        def func(x):
            exponent = np.exp(-b * (x - m_0))
            return ((k - a) * b * exponent) / (v * (c + exponent) ** ((1 / v) + 1))
        
        if t is None:
            return func
        
        elif isinstance(t, (float, int, np.ndarray)):
            return func(t)
        
        else:
            raise ValueError(f"t must be float, int, np.ndarray or None")
    
    @staticmethod
    def _oscillatory_plateau(t: Union[float, np.ndarray, int] = None, a=1, plateau_duration: float = 4,
                             oscillation_frequency: float = 1.0, oscillation_amplitude: float = 0.1):
        """
        Generates an oscillatory plateau based on given parameters.
    
        Args:
            t: Time point(s) to calculate the oscillation. If None, returns the oscillatory function itself.
            plateau_duration: Duration of the plateau phase in arbitrary units.
            oscillation_frequency: Frequency of oscillation within the plateau.
            oscillation_amplitude: Amplitude of the oscillations within the plateau.
    
        Returns:
            The oscillatory plateau value(s) at time t, or the oscillatory function if t is None.
        """
        
        def func(x):
            
            if x > plateau_duration or plateau_duration == 0:
                return 0
            else:
                plateau = a + np.cos(2 * np.pi * oscillation_frequency * x) * oscillation_amplitude
                return plateau
        
        if t is None:
            return func
        
        elif isinstance(t, (float, int, np.ndarray)):
            return func(t)
        
        else:
            raise ValueError(f"t must be float, int, np.ndarray or None")
    
    @staticmethod
    def leaky_integrator(k: float = 0.1, n: float = 1):
        """
        Calculate the next state of a leaky integrator system where the leak rate increases with the state's value.

        Args:
            y: The current state of the system.
            k: A constant controlling the rate of the leak.
            n: The exponent controlling how the leak rate scales with the state's value.

        Returns:
            dy: the change in signal

        """
        
        # Calculate the rate of change of Y
        def func(x, reduce: float = 1):
            return -k * x ** n * reduce
        
        return func
    
    def noise_floor(self):
        noise = np.random.normal() * self.noise_amplitude
        return noise
    
    def _fluctuate_parameter(self, param):
        
        if param in [0, 1]:
            return param
        else:
            return np.random.normal(loc=param, scale=self.parameter_fluctuations)
    
    def generate_signal(self) -> Union[np.ndarray, None]:
        """
        Generates a calcium burst signal with added Gaussian noise.

        Returns:
          A numpy array representing the generated signal.
        """
        
        # rise parameters
        a = self._fluctuate_parameter(self.a)
        k = self._fluctuate_parameter(self.k)
        c = self._fluctuate_parameter(self.c)
        b = self._fluctuate_parameter(self.b)
        v = self._fluctuate_parameter(self.v)
        m_0 = self._fluctuate_parameter(self.m_0)
        
        # plateau parameters
        plateau_duration = self._fluctuate_parameter(self.plateau_duration)
        oscillation_frequency = self._fluctuate_parameter(self.oscillation_frequency)
        oscillation_amplitude = self._fluctuate_parameter(self.oscillation_amplitude)
        
        # repeat burst parameters
        num_peaks = self.num_peaks
        peak_rebounce_ratio = self.peak_rebounce_ratio
        
        # define functions
        rise = self._richards_curve(a=a, k=k, c=c, b=b, v=v, m_0=m_0)
        leaky_integrator = self.leaky_integrator(k=self._fluctuate_parameter(self.leaky_k),
                                                 n=self._fluctuate_parameter(self.leaky_n))
        plateau = self._oscillatory_plateau(plateau_duration=plateau_duration,
                                            oscillation_frequency=oscillation_frequency,
                                            oscillation_amplitude=oscillation_amplitude)
        
        # define trace length
        length = self.trace_length
        if self.ragged_allowed:
            min_length, max_length = length if isinstance(length, (tuple, list)) else (1, length)
        else:
            min_length, max_length = length if isinstance(length, (tuple, list)) else (length, length)
            
            if max_length is not None and min_length != max_length:
                raise ValueError(f"min_length != max_length although ragged is not allowed:"
                                 f" {min_length} vs. {max_length}")
        
        if min_length is None:
            min_length = 1
        
        abort_amplitude = self.abort_amplitude if self.abort_amplitude is not None else self.noise_amplitude * 4
        
        # define offset
        offset_0, offset_1 = self.offset if isinstance(self.offset, (tuple, list)) else (self.offset, self.offset)
        
        # generate signal
        signal = []
        event_occurred = False
        v = 0
        t = 0
        plateau_start = 0
        phase = 0
        peak_counter = 0
        while True:
            
            self.logger.debug(f"{t:4d} ({phase}): {v:3f}")
            
            # add noise
            v += self.noise_floor()
            
            # burst up
            r = rise(t)
            v += r
            
            # plateau
            if phase == 2 and plateau_duration > 0:
                v += plateau(t - plateau_start)
                v += leaky_integrator(v, reduce=abs(t - plateau_duration) / plateau_duration)
            
            # subtract leak
            else:
                v += leaky_integrator(v)
            
            # deal with negative values
            if not self.allow_negative_values and v < 0:
                v = 0
            
            # wait for burst to pick up speed
            if phase == 0 and v > k / 4:
                peak_counter += 1
                phase += 1
            
            # wait for burst to lose speed
            if phase == 1 and len(signal) > 1 and signal[-1] + self.noise_amplitude < np.max(signal):
                phase += 1
                plateau_start = t
            
            # wait for plateau to end
            if phase == 2 and t > plateau_start + plateau_duration:
                phase += 1
            
            # rebounce phase
            if phase == 3 and peak_counter < num_peaks and v < np.max(signal) * peak_rebounce_ratio:
                phase = 0
                t = 0
            
            # abort conditions
            if max_length is not None and len(signal) >= max_length:
                break
            
            if phase >= 3 and abs(v) < abort_amplitude:
                break
            
            # save value
            signal.append(v)
            t += 1
        
        signal = np.array(signal)
        
        # add offset
        if offset_0 is not None:
            offset_0 = np.array([abs(self.noise_floor()) for _ in range(offset_0)])
            signal = np.concatenate((offset_0, signal), axis=0)
        
        if offset_1 is not None:
            offset_1 = np.array([abs(self.noise_floor()) for _ in range(offset_1)])
            signal = np.concatenate((signal, offset_1), axis=0)
        
        # enforce signal length
        if len(signal) < min_length:
            diff = min_length - len(signal)
            diff_0, diff_1 = int(diff / 2) + diff % 2, int(diff / 2)
            
            diff_0 = np.array([abs(self.noise_floor()) for _ in range(diff_0)])
            diff_1 = np.array([abs(self.noise_floor()) for _ in range(diff_1)])
            signal = np.concatenate((diff_0, signal, diff_1), axis=0)
        
        if max_length is not None and len(signal) > max_length:
            logging.warning(f"Generated signal is too long: {len(signal)} !<=  {max_length}")
            return signal[:max_length]
        
        # scale to signal amplitude
        if self.signal_amplitude is not None:
            signal = (signal / np.max(signal) * self._fluctuate_parameter(self.signal_amplitude))
        
        return signal
    
    def generate_signal_population(self, num_signals: int = 1) -> List[np.ndarray]:
        """
        Generates a population of signals with unique identifiers.

        Args:
          num_signals: Number of signals to generate.

        Returns:
          A list of generated signals.
        """
        signals = []
        iterator = tqdm(range(num_signals)) if self.show_progress else range(num_signals)
        for _ in iterator:
            signal = self.generate_signal()
            
            if signal is not None:
                
                if self.trace_length is None:
                    signals.append(signal)
                
                elif isinstance(self.trace_length, (int, float)):
                    if len(signal) <= self.trace_length:
                        signals.append(signal)
                
                elif isinstance(self.trace_length, (tuple, list)):
                    min_, max_ = self.trace_length
                    if len(signal) >= min_ and len(signal) <= max_:
                        signals.append(signal)
        
        return signals


class DummyTensorFlow:
    class keras:
        class utils:
            class Sequence:
                def __init__(self, *args, **kwargs):
                    pass


class DummyGenerator:
    
    def __init__(
            self, num_rows=25, trace_length=12, ragged=False, offset=0, min_length=2,
            n_groups: Union[int, List[str]] = 1, n_clusters: int = 1, n_subjects: Union[int, List[str]] = 1,
            timings: List[List[int]] = None, timing_jitter: Union[int, Tuple[float, float]] = None,
            timing_offset: Union[int, Literal['max']] = 0,
            z_range: Tuple[int, int] = None,
            generators: Union[SignalGenerator, List[SignalGenerator]] = None, ratios: List[float] = None
            ):
        
        self.generators = [generators] if isinstance(generators, SignalGenerator) else generators
        self.ratios = ratios
        self.ragged = True if (isinstance(ragged, str) and ragged == "ragged") else ragged
        self.n_groups = n_groups
        self.n_subjects = n_subjects
        self.identifiers = None
        
        self.timings = timings
        self.z_range = z_range
        self.timing_jitter = timing_jitter
        self.timing_offset = timing_offset
        
        # random traces
        if self.generators is None:
            self.data = self._get_random_data(num_rows=num_rows, trace_length=trace_length,
                                              ragged=self.ragged, min_length=min_length, offset=offset)
            
            self.identifiers = np.random.randint(0, n_clusters, size=len(self.data), dtype=int)
        
        # signal populations
        else:
            self.data, self.identifiers = self._get_signal_population(generators=self.generators,
                                                                      num_rows=num_rows,
                                                                      ratios=self.ratios)
    
    @staticmethod
    def _get_random_data(num_rows, trace_length, ragged, min_length, offset):
        
        if ragged:
            
            data = []
            for _ in range(num_rows):
                random_length = max(
                        min_length, trace_length + np.random.randint(low=-trace_length, high=trace_length) + offset
                        )
                data.append(np.random.random(size=(random_length)))
        
        else:
            data = np.random.random(size=(num_rows, trace_length)) + offset
        
        return data
    
    @staticmethod
    def _get_signal_population(generators, num_rows, ratios: List[Tuple] = None,
                               shuffle: bool = True):
        """
        Generates a population of signals according to specified ratios for each generator.

        Args:
          num_rows: Total size of the population to generate.
          ratios: List of ratios for each generator. Must sum to 1.
          shuffle: randomize the population after generation

        Returns:
          A tuple of two lists: the generated signals and their identifiers.
        """
        
        # calculate ratios
        if ratios is None:
            equal_ratio = 1 / len(generators)
            ratios = [equal_ratio for _ in range(len(generators))]
        
        elif sum(ratios) != 1:
            diff = 1 - sum(ratios)
            ratios = list(ratios)
            ratios[-1] += diff
            logging.warning(f"ratios did not add up to 1; adjusted last entry to {ratios[-1]:.2f} by {diff:.2f}.")
        
        assert np.allclose(sum(ratios), 1, rtol=0.01), f"Ratios must sum to 1, not {sum(ratios)} > {ratios}."
        
        # generate population
        population = []
        identifiers = []
        for gen_idx, gen in enumerate(generators):
            
            num_signals = int(num_rows * ratios[gen_idx])
            signals = gen.generate_signal_population(num_signals)
            population.extend(signals)
            identifiers.extend([gen.identifier] * num_signals)
        
        # shuffle
        if shuffle:
            indices = list(range(len(population)))
            random.shuffle(indices)
            
            population = [population[i] for i in indices]
            identifiers = [identifiers[i] for i in indices]
        
        return population, identifiers
    
    def _create_z_boundaries(self, df: pd.DataFrame) -> pd.DataFrame:
        
        timings = self.timings
        timing_jitter = self.timing_jitter
        timing_offset = self.timing_offset
        
        # create event length column
        df["dz"] = df.trace.apply(lambda x: len(x))
        
        # calculate z_range
        if self.z_range is None:
            z_range = (0, max(df.dz.sum() / 2, 1))
        else:
            z_range = self.z_range
        
        if timings is None:
            logging.info(f"Creating random z boundaries.")
            
            # create random boundaries
            dz_sum = int(df.dz.sum() / 2)
            df["z0"] = [np.random.randint(low=z_range[0], high=z_range[1] - df.dz.max()) for _ in range(len(df))]
            df["z1"] = df.z0 + df.dz
        
        else:
            
            num_groups = len(df.group.unique())
            if len(timings) < num_groups:
                raise ValueError(f"Length of timings ({len(timings)}) does not equal "
                                 f"unique group ({num_groups})")
            elif len(timings) > num_groups:
                logging.warning(f"Number of timings ({len(timings)}) exceeds number of groups ({num_groups}).")
            
            def apply_timings(row):
                
                # select timings associated with group
                group = int(row.group)
                timing = timings[group]
                
                if timing is None:
                    z0 = np.random.randint(low=z_range[0], high=z_range[1])
                else:
                    
                    if isinstance(timing_jitter, int):
                        jitter = np.random.randint(low=0, high=timing_jitter)
                    elif isinstance(timing_jitter, Tuple):
                        jitter = int(np.random.normal(loc=timing_jitter[0], scale=timing_jitter[1]))
                    else:
                        jitter = 0
                    
                    if timing_offset == 'max':
                        chosen_timing = np.random.choice(timing)
                        idx_max = np.argmax(row.trace)
                        z0 = chosen_timing + jitter - idx_max
                    else:
                        z0 = np.random.choice(timing) + jitter - timing_offset
                
                return z0
            
            # create boundaries
            df["z0"] = df.apply(func=apply_timings, axis='columns')
            df["z1"] = df.z0 + df.dz
        
        # create fake index
        df["idx"] = df.index
        
        return df
    
    def get_dataframe(self):
        
        data = self.data
        
        if isinstance(data, list):
            df = pd.DataFrame(dict(trace=data))
        
        elif isinstance(data, np.ndarray):
            df = pd.DataFrame(dict(trace=data.tolist()))
        else:
            raise TypeError(f"unknown data type: {type(data)}")
        
        # add a group
        if self.n_groups is not None:
            
            if isinstance(self.n_groups, int):
                df["group"] = np.random.randint(0, self.n_groups, size=len(self.data), dtype=int)
            elif isinstance(self.n_groups, List):
                df["group"] = [np.random.choice(self.n_groups) for _ in range(len(self.data))]
            else:
                raise ValueError(f"n_groups has to be of type int or list, not: {type(self.n_groups)}")
        
        # add subject id
        if self.n_subjects is not None:
            
            if isinstance(self.n_subjects, int):
                df["subject_id"] = np.random.randint(0, self.n_subjects, size=len(self.data), dtype=int)
            elif isinstance(self.n_subjects, list):
                df["subject_id"] = [np.random.choice(self.n_subjects) for _ in range(len(self.data))]
            else:
                raise ValueError(f"n_subjects has to be of type int or list, not: {type(self.n_subjects)}")
        
        # add a cluster
        df["cluster"] = self.identifiers
        
        df = self._create_z_boundaries(df=df)
        
        return df
    
    def get_list(self):
        
        data = self.data
        
        if type(data) == list:
            return data
        
        elif type(data) == np.ndarray:
            return data.tolist()
        
        else:
            raise TypeError
    
    def get_array(self):
        
        data = self.data
        
        if type(data) == list:
            return np.array(data, dtype='object')
        
        elif type(data) == np.ndarray:
            return data
        
        else:
            raise TypeError
    
    def get_dask(self, chunks=None):
        
        data = self.get_array()
        
        if isinstance(data.dtype, object):
            
            if chunks is None:
                
                if len(data.shape) == 1:
                    chunks = (1)
                elif len(data.shape) == 2:
                    chunks = (1, -1)
                else:
                    raise ValueError("unable to infer chunks for da. Please provide 'chunks' flag.")
                
                chunks = (1, -1) if chunks is None else chunks
                
                return da.from_array(data, chunks=chunks)
        
        else:
            return da.from_array(data, chunks="auto")
    
    def get_events(self, cache_path=None):
        
        from astrocast.analysis import Events
        
        ev = Events(event_dir=None, cache_path=cache_path)
        df = self.get_dataframe()
        
        ev.events = df
        ev.seed = 1
        
        return ev
    
    def get_by_name(self, name, param={}):
        
        options = {"numpy":  self.get_array(**param), "dask": self.get_dask(**param), "list": self.get_list(**param),
                   "pandas": self.get_dataframe(**param), "events": self.get_events(**param)}
        
        if name not in options.keys():
            raise ValueError(f"unknown attribute: {name}")
        
        return options[name]


class DummyMultiGenerator:
    
    def __init__(self):
        pass
    
    @staticmethod
    def get_multi_event(group_names: List[str], num_rows: int, subject_ids: Union[List[str], int],
                        z_range: Tuple[int, int] = None, ragged=True,
                        signal_generators: Union[int, List[SignalGenerator]] = 1,
                        signal_offset: float = 1, encode_clusters: bool = True,
                        timings: List[List[int]] = None, timing_jitter: Union[int, Tuple[float, float]] = None,
                        timing_offset: Union[int, Literal['max']] = None,
                        cache_path: str = "lru_cache", shuffle: bool = True, **kwargs):
        from astrocast.analysis import MultiEvents
        
        offset = 1
        eObjects = []
        for idx_g, group_name in enumerate(group_names):
            
            if isinstance(signal_generators, int):
                signal_generators_ = [SignalGenerator(
                        b=np.random.normal(loc=1.5, scale=0.5) * offset,
                        plateau_duration=np.random.normal(loc=5, scale=2) * offset,
                        signal_amplitude=np.random.normal(loc=1, scale=0.5) * offset,
                        **kwargs
                        ) for _ in range(signal_generators)]
            else:
                signal_generators_ = signal_generators[idx_g]
            
            if isinstance(subject_ids, List):
                subject_ids_ = [f"{sid}_{group_name}" for sid in subject_ids]
            elif isinstance(subject_ids, int):
                subject_ids_ = [f"{idx_g * subject_ids + i}" for i in range(subject_ids)]
            else:
                raise ValueError(f"unknown type for subject_ids: {type(subject_ids)}")
            
            timings_ = timings[idx_g] if timings is not None else None
            timing_jitter_ = timing_jitter[idx_g] if timing_jitter is not None else None
            timing_offset_ = timing_offset[idx_g] if timing_offset is not None else None
            
            dg = DummyGenerator(num_rows=num_rows, generators=signal_generators_, n_subjects=subject_ids_,
                                timings=timings_, timing_jitter=timing_jitter_, timing_offset=timing_offset_,
                                z_range=z_range, ragged=ragged)
            eObj = dg.get_events()
            eObj.events["group"] = group_name
            
            eObjects.append(eObj)
            offset *= signal_offset
        
        eObj_multi = MultiEvents(event_dirs=eObjects, cache_path=cache_path)
        
        if encode_clusters:
            
            le = LabelEncoder()
            eObj_multi.events.cluster = le.fit_transform(eObj_multi.events.cluster.tolist())
        
        if shuffle:
            eObj_multi.events = eObj_multi.events.sample(frac=1).reset_index(drop=True)
        
        return eObj_multi


class EventSim:
    
    def __init__(self):
        pass
    
    @staticmethod
    def split_3d_array_indices(arr, cz, cx, cy, skip_n):
        """
        Split a 3D array into sections based on the given segment lengths while skipping initial and trailing frames in z-dimension.

        Args:
            arr (numpy.ndarray): The 3D array to split.
            cz (int): The length of each section along the depth dimension.
            cx (int): The length of each section along the rows dimension.
            cy (int): The length of each section along the columns dimension.
            skip_n (int): Number of initial and trailing frames to skip in z-dimension.

        Returns:
            list: A list of tuples representing the start and end indices for each section.
                  Each tuple has the format (start_z, end_z, start_x, end_x, start_y, end_y).

        Raises:
            None

        Note:
            This function assumes that the segment lengths evenly divide the array dimensions.
            If the segment lengths do not evenly divide the array dimensions, a warning message is logged.
        """
        
        # Get the dimensions of the array
        depth, rows, cols = arr.shape
        
        # Define the segment lengths
        section_size_z = cz
        section_size_x = cx
        section_size_y = cy
        
        # Make sure the segment lengths evenly divide the array dimensions
        if (depth - 2 * skip_n) % cz != 0 or rows % cx != 0 or cols % cy != 0:
            logging.warning("Segment lengths do not evenly divide the adjusted array dimensions.")
        
        # Calculate the number of sections in each dimension
        num_sections_z = (depth - 2 * skip_n) // cz
        num_sections_x = rows // cx
        num_sections_y = cols // cy
        
        # Calculate the indices for each section
        indices = []
        for i in range(num_sections_z):
            for j in range(num_sections_x):
                for k in range(num_sections_y):
                    start_z = i * section_size_z + skip_n
                    end_z = (i + 1) * section_size_z + skip_n
                    start_x = j * section_size_x
                    end_x = (j + 1) * section_size_x
                    start_y = k * section_size_y
                    end_y = (k + 1) * section_size_y
                    indices.append((start_z, end_z, start_x, end_x, start_y, end_y))
        
        return indices
    
    @staticmethod
    def create_random_blob(section: np.ndarray, min_gap: int = 1, blob_size_fraction: float = 0.2,
                           event_num: int = 1) -> np.ndarray:
        """
        Generate a random blob of connected shape in a given array.

        Args:
            section: array to populate with blobs
            min_gap: The minimum distance of the blob to the edge of the array.
            blob_size_fraction: The average size of the blob as a fraction of the total array size.
            event_num: The value to assign to the blob pixels.

        Returns:
            numpy.ndarray: The array with the generated random blob.

        """
        
        # Get the dimensions of the array
        depth, rows, cols = section.shape
        
        # Calculate the maximum size of the blob based on the fraction of the total array size
        max_blob_size = int(blob_size_fraction * (depth * rows * cols))
        
        # Generate random coordinates for the starting point of the blob
        start_z = np.random.randint(min_gap, depth - min_gap)
        start_x = np.random.randint(min_gap, rows - min_gap)
        start_y = np.random.randint(min_gap, cols - min_gap)
        
        # Create a queue to store the coordinates of the blob
        queue = [(start_z, start_x, start_y)]
        
        # Create a set to keep track of visited coordinates
        visited = set()
        
        # Run the blob generation process
        while queue and len(visited) < max_blob_size:
            z, x, y = queue.pop(0)
            
            # Check if the current coordinate is already visited
            if (z, x, y) in visited:
                continue
            
            # Set the current coordinate to event_num in the array
            section[z, x, y] = event_num
            
            # Add the current coordinate to the visited set
            visited.add((z, x, y))
            
            # Generate random neighbors within the min_gap distance
            neighbors = [(z + dz, x + dx, y + dy) for dz in range(-min_gap, min_gap + 1) for dx in
                         range(-min_gap, min_gap + 1) for dy in range(-min_gap, min_gap + 1) if abs(dz) + abs(dx) + abs(
                        dy
                        ) <= min_gap and 0 <= z + dz < depth and 0 <= x + dx < rows and 0 <= y + dy < cols]
            
            # Add the neighbors to the queue
            queue.extend(neighbors)
        
        return section
    
    def simulate(self, shape: Tuple[int, int, int], z_fraction: float = 0.2, xy_fraction: float = 0.1,
                 gap_space: int = 5, gap_time: int = 3, event_intensity: Union[str, int, float] = "incr",
                 background_noise: float = None, blob_size_fraction: float = 0.05,
                 event_probability: float = 0.2, skip_n: int = 5) -> Tuple[np.ndarray, int]:
        """ Simulates the generation of random events (blobs) in a 3D array.

        This function creates a 3D numpy array of the given shape and populates it with randomly generated blobs.
        The blobs' distribution and characteristics are determined by the specified parameters, allowing customization
        of the simulation. The method is useful for generating synthetic data for testing or algorithm development in
        image analysis.

        Args:
            shape: The shape of the 3D array (Z, X, Y).
            z_fraction: Fraction of the depth dimension to be covered by the blobs.
            xy_fraction: Fraction of the rows and columns dimensions to be covered by the blobs.
            gap_space: Minimum distance between blobs along rows and columns.
            gap_time: Minimum distance between blobs along the depth dimension.
            event_intensity: Determines intensity of the events. Can be 'incr' for incremental, or a specific int/float value.
            background_noise: Background noise level. None for no noise.
            blob_size_fraction: Average size of a blob as a fraction of the total array size.
            event_probability: Probability of generating a blob in each section.
            skip_n: Number of sections to skip for blob placement.

        Returns:
            A tuple containing the 3D array with generated blobs and the number of created events.

        Raises:
            ValueError: If `event_intensity` is neither 'incr', int, nor float.
        """
        
        # Create empty array
        if background_noise is None:
            event_map = np.zeros(shape, dtype=int)
        else:
            event_map = np.abs(np.random.random(shape) * background_noise)
        
        Z, X, Y = shape
        
        # Get indices for splitting the array into sections
        indices = self.split_3d_array_indices(
                event_map, int(Z * z_fraction), int(X * xy_fraction), int(Y * xy_fraction), skip_n=skip_n
                )
        
        # Fill with blobs
        num_events = 0
        for num, ind in enumerate(indices):
            # Skip section based on event_probability
            if np.random.random() > event_probability:
                continue
            
            z0, z1, x0, x1, y0, y1 = ind
            
            # Adjust indices to account for gap_time and gap_space
            z0 += int(gap_time / 2)
            z1 -= int(gap_time / 2)
            x0 += int(gap_space / 2)
            x1 -= int(gap_space / 2)
            y0 += int(gap_space / 2)
            y1 -= int(gap_space / 2)
            
            if event_intensity == "incr":
                event_num = num_events + 1
            elif isinstance(event_intensity, (int, float)):
                event_num = event_intensity
            else:
                raise ValueError(
                        f"event_intensity must be 'infer' or int/float; not {event_intensity}:{event_intensity.dtype}"
                        )
            
            section = event_map[z0:z1, x0:x1, y0:y1]
            event_map[z0:z1, x0:x1, y0:y1] = self.create_random_blob(
                    section, event_num=event_num, blob_size_fraction=blob_size_fraction
                    )
            
            num_events += 1
        
        # Convert to TIFF compatible format
        if event_map.dtype == int:
            event_map = img_as_uint(event_map)
        
        return event_map, num_events
    
    def create_dataset(
            self, h5_path, loc="dff/ch0", debug=False, shape=(50, 100, 100), z_fraction=0.2, xy_fraction=0.1,
            gap_space=5, gap_time=3, event_intensity=100, background_noise=1, blob_size_fraction=0.05,
            event_probability=0.2
            ):
        
        from astrocast.analysis import IO
        from astrocast.detection import Detector
        
        h5_path = Path(h5_path)
        
        data, num_events = self.simulate(
                shape=shape, z_fraction=z_fraction, xy_fraction=xy_fraction, event_intensity=event_intensity,
                background_noise=background_noise, gap_space=gap_space, gap_time=gap_time,
                blob_size_fraction=blob_size_fraction, event_probability=event_probability
                )
        
        io = IO()
        io.save(path=h5_path, data=data, loc=loc)
        
        det = Detector(h5_path.as_posix(), output=None)
        det.run(loc=loc, lazy=True, debug=debug)
        
        return det.output_directory


class SampleInput:
    
    def __init__(self, test_data_dir="./testdata/", tmp_dir=None):
        self.test_data_dir = Path(test_data_dir)
        
        if tmp_dir is None:
            self.tmp_dir = tempfile.TemporaryDirectory()
        else:
            self.tmp_dir = Path(tmp_dir.strpath)
        
        self.sample_path = None
    
    def get_dir(self):
        
        if isinstance(self.tmp_dir, tempfile.TemporaryDirectory):
            return Path(self.tmp_dir.name)
        
        elif isinstance(self.tmp_dir, py.path.LocalPath):
            return Path(self.tmp_dir.strpath)
        
        elif isinstance(self.tmp_dir, Path):
            return self.tmp_dir
        
        else:
            raise ValueError(f"tmp_dir must be of type tempfile.TemporaryDirectory or py.path.LocalPath, "
                             f"not {type(self.tmp_dir)}")
    
    def get_test_data(self, extension=".h5"):
        
        tmp_dir = self.get_dir()
        
        # collect sample file
        samples = list(self.test_data_dir.glob(f"sample_*{extension}"))
        assert len(samples) > 0, f"cannot find sample with extension: {extension}"
        sample = samples[0]
        
        # copy to temporary directory
        new_path = tmp_dir.joinpath(sample.name)
        shutil.copy(sample, new_path)
        assert new_path.exists()
        
        self.sample_path = new_path
        
        return new_path
    
    def get_loc(self, ref=None):
        
        if self.sample_path is None:
            raise FileNotFoundError("please run 'get_test_data()' first")
        
        if self.sample_path.suffix in [".h5", ".hdf5"]:
            
            with h5py.File(self.sample_path.as_posix(), "r") as f:
                
                # make sure reference dataset exists in sample file
                if ref is not None and ref not in f:
                    raise ValueError(f"cannot find {ref}")
                elif ref is not None:
                    return ref
                
                # get dataset
                def recursive_get_dataset(f_, loc):
                    
                    if loc is None:
                        # choose first location if none is provided
                        locs = list(f.keys())
                        loc = locs[0]
                    
                    if isinstance(f_[loc], h5py.Group):
                        
                        locs = list(f_[loc].keys())
                        if len(loc) < 1:
                            raise ValueError(f"cannot find any datasets in sample file: {self.sample_path}")
                        
                        loc = f"{loc}/{locs[0]}"
                        return recursive_get_dataset(f_, loc)
                    
                    if isinstance(f_[loc], h5py.Dataset):
                        return loc
                
                return recursive_get_dataset(f, None)
    
    def clean_up(self):
        
        tmp_dir = self.get_dir()
        
        if tmp_dir is not None and tmp_dir.exists():
            shutil.rmtree(tmp_dir)


def is_ragged(data):
    # check if ragged and convert to appropriate type
    ragged = False
    if isinstance(data, list):
        
        if not isinstance(data[0], (list, np.ndarray)):
            ragged = False
        
        else:
            
            last_len = len(data[0])
            for dat in data[1:]:
                cur_len = len(dat)
                
                if cur_len != last_len:
                    ragged = True
                    break
                
                last_len = cur_len
    
    elif isinstance(data, pd.Series):
        
        if len(data.apply(lambda x: len(x)).unique()) > 1:
            ragged = True
    
    elif isinstance(data, (np.ndarray, da.Array)):
        
        if isinstance(data.dtype, object) and isinstance(data[0], (np.ndarray, da.Array)):
            
            item0 = data[0] if isinstance(data[0], np.ndarray) else data[0].compute()
            last_len = len(item0)
            
            for i in range(1, data.shape[0]):
                
                item = data[i] if isinstance(data[i], np.ndarray) else data[i].compute()
                
                cur_len = len(item)
                
                if cur_len != last_len:
                    ragged = True
                    break
                
                last_len = cur_len
    
    else:
        raise TypeError(f"datatype not recognized: {type(data)}")
    
    return ragged


class Normalization:
    
    def __init__(self, data, inplace=True):
        
        if not inplace:
            data = data.copy()
        
        if not isinstance(data, (list, np.ndarray, pd.Series)):
            raise TypeError(f"datatype not recognized: {type(data)}")
        
        if isinstance(data, (pd.Series, np.ndarray)):
            data = data.tolist()
        
        data = ak.Array(data) if is_ragged(data) else np.array(data)
        
        # enforce minimum of two dimensions
        if isinstance(data, np.ndarray) and len(data.shape) < 2:
            data = [data]
        
        self.data = data
    
    def run(self, instructions):
        
        assert isinstance(
                instructions, dict
                ), "please provide 'instructions' as {0: 'func_name'} or {0: ['func_name', params]}"
        
        data = self.data
        
        keys = np.sort(list(instructions.keys()))
        for key in keys:
            
            instruct = instructions[key]
            if isinstance(instruct, str):
                func = self.__getattribute__(instruct)
                data = func(data)
            
            elif isinstance(instruct, list):
                func, param = instruct
                func = self.__getattribute__(func)
                
                data = func(data, **param)
        
        return data
    
    def min_max(self):
        
        instructions = {0: ["subtract", {"mode": "min"}], 1: ["divide", {"mode": "max_abs"}]}
        return self.run(instructions)
    
    def mean_std(self):
        
        instructions = {0: ["subtract", {"mode": "mean"}], 1: ["divide", {"mode": "std"}]}
        return self.run(instructions)
    
    @staticmethod
    def _first(x: Union[da.Array, np.ndarray, ak.Array], population_wide: bool = False, summary_axis: int = None):
        """Calculate the first value along the specified axis."""
        if population_wide:
            values = np.mean(x[:, 0] if summary_axis else x[0, :])
        else:
            values = x[:, 0] if summary_axis else x[0, :]
        
        if not population_wide:
            values = values[:, None]  # broadcasting for downstream calculation
        
        return values
    
    @staticmethod
    def _mean(x: Union[da.Array, np.ndarray, ak.Array], population_wide: bool = False, summary_axis: int = None):
        """Calculate the mean value along the specified axis."""
        values = np.mean(x, axis=summary_axis)
        
        if not population_wide:
            values = values[:, None]  # broadcasting for downstream calculation
        
        return values
    
    @staticmethod
    def _median(x: Union[da.Array, np.ndarray, ak.Array], population_wide: bool = False, summary_axis: int = None):
        """Calculate the median value along the specified axis."""
        values = np.median(x, axis=summary_axis)
        if not population_wide:
            values = values[:, None]  # Broadcasting for downstream calculation
        return values
    
    @staticmethod
    def _min(x: Union[da.Array, np.ndarray, ak.Array], population_wide: bool = False, summary_axis: int = None):
        """Calculate the minimum value along the specified axis."""
        values = np.min(x, axis=summary_axis)
        if not population_wide:
            values = values[:, None]  # Broadcasting for downstream calculation
        return values
    
    @staticmethod
    def _min_abs(x: Union[da.Array, np.ndarray, ak.Array], population_wide: bool = False, summary_axis: int = None):
        """Calculate the minimum of absolute values along the specified axis."""
        values = np.min(np.abs(x), axis=summary_axis)
        if not population_wide:
            values = values[:, None]  # Broadcasting for downstream calculation
        return values
    
    @staticmethod
    def _max(x: Union[da.Array, np.ndarray, ak.Array], population_wide: bool = False, summary_axis: int = None):
        """Calculate the maximum value along the specified axis."""
        values = np.max(x, axis=summary_axis)
        if not population_wide:
            values = values[:, None]  # Broadcasting for downstream calculation
        return values
    
    @staticmethod
    def _max_abs(x: Union[da.Array, np.ndarray, ak.Array], population_wide: bool = False, summary_axis: int = None):
        """Calculate the maximum of absolute values along the specified axis."""
        values = np.max(np.abs(x), axis=summary_axis)
        if not population_wide:
            values = values[:, None]  # Broadcasting for downstream calculation
        return values
    
    @staticmethod
    def _std(x: Union[da.Array, np.ndarray, ak.Array], population_wide: bool = False, summary_axis: int = None):
        """Calculate the standard deviation along the specified axis."""
        values = np.std(x, axis=summary_axis)
        if not population_wide:
            values = values[:, None]  # Broadcasting for downstream calculation
    
    @staticmethod
    def _std_mean(x: Union[da.Array, np.ndarray, ak.Array], population_wide: bool = False, summary_axis: int = None):
        """Calculate the standard deviation along the specified axis."""
        
        if not population_wide:
            logging.warning(f"'_std_mean' can only be calculated for population wide characteristic; ignoring flag.")
        
        if summary_axis is None:
            summary_axis = 1
        
        values = np.std(x, axis=summary_axis)
        values = np.mean(values)
        
        return values
    
    @staticmethod
    def _std_median(x: Union[da.Array, np.ndarray, ak.Array], population_wide: bool = False, summary_axis: int = None):
        """Calculate the standard deviation along the specified axis."""
        
        if not population_wide:
            logging.warning(f"'_std_mean' can only be calculated for population wide characteristic; ignoring flag.")
        
        if summary_axis is None:
            summary_axis = 1
        
        values = np.std(x, axis=summary_axis)
        values = np.median(values)
        
        return values
    
    @staticmethod
    def _std_max(x: Union[da.Array, np.ndarray, ak.Array], population_wide: bool = False, summary_axis: int = None):
        """Calculate the standard deviation along the specified axis."""
        
        if not population_wide:
            logging.warning(f"'_std_mean' can only be calculated for population wide characteristic; ignoring flag.")
        
        if summary_axis is None:
            summary_axis = 1
        
        values = np.std(x, axis=summary_axis)
        values = np.max(values)
        
        return values
    
    @staticmethod
    def get_value(data, mode, population_wide=False, axis=1):
        summary_axis = None if population_wide else axis
        
        # Dynamically create the mode_options dictionary from methods
        mode_options = {
            method_name[1:]: method
            for method_name, method in inspect.getmembers(Normalization, predicate=inspect.isfunction)
            if method_name.startswith("_")
            }
        
        assert mode in mode_options.keys(), f"please provide valid mode: {list(mode_options.keys())}"
        
        ret = mode_options[mode](data, population_wide, summary_axis)
        
        return ret
    
    def subtract(self, data, mode="min", population_wide=False, rows=True):
        
        value = self.get_value(data, mode, population_wide, axis=int(rows))
        
        # transpose result if subtracting by columns
        if not rows:
            value = value.tranpose()
        
        return data - value
    
    def divide(self, data, mode="max", population_wide=False, rows=True):
        
        divisor = self.get_value(data, mode, population_wide, axis=int(rows))
        
        # deal with ZeroDivisonError
        if population_wide and divisor == 0:
            logging.warning("Encountered '0' in divisor, returning data untouched.")
            return data
        
        # row by row
        else:
            
            # check if there are zeros in any rows
            idx = np.where(divisor == 0)[0]
            if len(idx) > 0:
                logging.warning("Encountered '0' in divisor, returning those rows untouched.")
                
                if isinstance(data, ak.Array):
                    
                    if not rows:
                        raise ValueError("column wise normalization cannot be performed for ragged arrays.")
                    
                    # recreate array, since modifications cannot be done inplace
                    data = ak.Array([data[i] / divisor[i] if i not in idx else data[i] for i in range(len(data))])
                
                else:
                    
                    mask = np.ones(data.shape[0], bool) if rows else np.ones(data.shape[1], bool)
                    mask[idx] = 0
                    
                    if rows:
                        data[mask, :] = data[mask, :] / divisor[mask]
                    else:
                        data[:, mask] = np.squeeze(data[:, mask]) / np.squeeze(divisor[mask])
                
                return data
            
            # all rows healthy
            else:
                
                if rows:
                    return data / divisor
                else:
                    return data / np.squeeze(divisor)
    
    @staticmethod
    def impute_nan(data, fixed_value=None):
        
        if len(data) == 0:
            return data
        
        if isinstance(data, np.ndarray):
            
            if fixed_value is not None:
                return np.nan_to_num(data, copy=True, nan=fixed_value)
            
            else:
                
                for r in range(data.shape[0]):
                    trace = data[r, :]
                    
                    mask = np.isnan(trace)
                    logging.debug(f"mask: {mask}")
                    trace[mask] = np.interp(np.flatnonzero(mask), np.flatnonzero(~mask), trace[~mask])
                    
                    data[r, :] = trace
        
        elif isinstance(data, ak.Array):
            
            if fixed_value is not None:
                data = ak.fill_none(data, fixed_value)  # this does not deal with np.nan
            
            container = []
            for r in range(len(data)):
                
                trace = data[r].to_numpy(allow_missing=True)
                
                mask = np.isnan(trace)
                if fixed_value is not None:
                    trace[mask] = fixed_value
                else:
                    trace = np.interp(np.flatnonzero(mask), np.flatnonzero(~mask), trace[~mask])
                
                container.append(trace)
            
            data = ak.Array(container)
        
        else:
            raise TypeError("please provide np.ndarray or ak.Array")
        
        return data
    
    @staticmethod
    def diff(data):
        
        if isinstance(data, ak.Array):
            
            arr = []
            zero = np.zeros([1])
            for i in range(len(data)):
                row = np.concatenate([zero, np.diff(data[i], axis=0)])
                arr.append(row)
            
            return ak.Array(arr)
        
        else:
            
            x = np.diff(data, axis=1)
            
            if len(x.shape) > 1:
                zero = np.zeros((x.shape[0], 1), dtype=x.dtype)  # Reshape zero to match a single column of x
            else:
                zero = np.zeros([1], dtype=x.dtype)
            
            return np.concatenate([zero, x], axis=1)


class CachedClass:
    
    def __init__(self, cache_path=None, logging_level=logging.INFO, logger_name: str = "CachedClass"):
        
        if cache_path is not None:
            
            if isinstance(cache_path, str):
                cache_path = Path(cache_path)
            
            if not cache_path.is_dir():
                cache_path.mkdir()
                assert cache_path.exists(), f"failed to create cache_path: {cache_path}"
                logging.info(f"created cache_path at {cache_path}")
        
        self.cache_path = cache_path
        
        # set logging level
        logging.basicConfig()
        self.logger = logging.getLogger(logger_name)
        self.logger.setLevel(logging_level)
    
    @wrapper_local_cache
    def print_cache_path(self):
        logging.warning(f"cache_path: {self.cache_path}")
        time.sleep(0.5)
        return np.random.random(1)


def load_yaml_defaults(yaml_file_path):
    """Load default values from a YAML file."""
    
    logging.warning(
            "loading configuration from yaml file. "
            "Be advised that command line parameters take priority over configurations in the yaml."
            )
    
    with open(yaml_file_path, 'r') as file:
        params = yaml.safe_load(file)
        
        for key, value in params.items():
            logging.info(f"yaml parameter >> {key}:{value}")
        
        return params


def download_sample_data(save_path, public_datasets=True, custom_datasets=True):
    import gdown
    
    save_path = Path(save_path)
    
    if public_datasets:
        folder_url = "https://drive.google.com/drive/u/0/folders/10hhWg4XdVGlPmqmSXy4devqfjs2xE6A6"
        gdown.download_folder(
                folder_url, output=save_path.joinpath("public_data").as_posix(), quiet=False, use_cookies=False
                )
    
    if custom_datasets:
        folder_url = "https://drive.google.com/drive/u/0/folders/13I_1q3osfIGlLhjEiAnLBoJSfPux688g"
        gdown.download_folder(
                folder_url, output=save_path.joinpath("custom_data").as_posix(), quiet=False, use_cookies=False,
                remaining_ok=True
                )
    
    logging.info(f"Downloaded sample datasets to: {save_path}")


def download_pretrained_models(save_path):
    import gdown
    
    save_path = Path(save_path)
    
    folder_url = "https://drive.google.com/drive/u/0/folders/1RJU-JjQIpoRJOqxivOVo44Q3irs88YX8"
    gdown.download_folder(
            folder_url, output=save_path.joinpath("models").as_posix(), quiet=False, use_cookies=False,
            remaining_ok=True
            )
    
    logging.info(f"Downloaded sample datasets to: {save_path}")<|MERGE_RESOLUTION|>--- conflicted
+++ resolved
@@ -500,13 +500,9 @@
         h = xxhash.xxh128(np.array([self.signal_amplitude, self.noise_amplitude, self.abort_amplitude,
                                     self.oscillation_frequency, self.oscillation_amplitude, self.plateau_duration,
                                     self.leaky_k, self.leaky_n, tl, self.offset, self.ragged_allowed,
-<<<<<<< HEAD
-                                    self.m_0, self.v, self.b, self.k, self.a]), seed=1)
-=======
                                     self.m_0, self.v, self.b, self.k, self.a, self.num_peaks,
                                     self.peak_rebounce_ratio]),
                           seed=1)
->>>>>>> d7fd6319
         
         return h.intdigest()
     
