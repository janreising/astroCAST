import glob
import logging
import pickle
import shutil
import tempfile
import time
import types
from pathlib import Path

import awkward as ak
import dask.array as da
import h5py
import numpy as np
import pandas as pd
import tifffile
import tiledb
import xxhash
import yaml
from skimage.util import img_as_uint

<<<<<<< HEAD

=======
>>>>>>> 1d0f0175
def wrapper_local_cache(f):
    """ Wrapper that creates a local save of the function call based on a hash of the arguments
    expects a function from a class with 'lc_path'::pathlib.Path and 'local_cache':bool attribute

    :param f:
    :return:
    """

    def hash_from_ndarray(v):
        h = xxhash.xxh64()
        h.update(v.flatten())

        return h.intdigest()

    def hash_arg(arg):

        from astrocast.analysis import Events, Video
        from astrocast.reduction import FeatureExtraction

        if isinstance(arg, np.ndarray):
            return hash_from_ndarray(arg)

        elif isinstance(arg, (pd.DataFrame, pd.Series)):
            df_hash = pd.util.hash_pandas_object(arg)
            return hash_from_ndarray(df_hash.values)

        elif isinstance(arg, dict):
            return get_hash_from_dict(arg)

        elif isinstance(arg, (Events, Video, FeatureExtraction)):
            return hash(arg)

        elif isinstance(arg, (bool, int, tuple)):
            return str(arg)

        elif isinstance(arg, (str)):

            if len(arg) < 10:
                return arg
            else:
                return hash(arg)

        elif isinstance(arg, list):

            arg = pd.Series(arg)
            df_hash = pd.util.hash_pandas_object(arg)
            return hash_from_ndarray(df_hash.values)

        elif callable(arg):
            return arg.__name__

        else:
            logging.warning(f"unknown argument type: {type(arg)}")

            try:
                h = hash(arg)
                return h

            except:
                logging.error(f"couldn't hash argument type: {type(arg)}")
                return arg

    def get_hash_from_dict(kwargs):

        # make sure keys are sorted to get same hash
        keys = list(kwargs.keys())
        keys.sort()

        # convert to ordered dict
        hash_string = ""
        for key in keys:

            if key in ["show_progress", "verbose", "verbosity", "cache_path", "n_jobs", "njobs"]:
                continue

            if key in ["in_place", "inplace"]:
                logging.warning(
                    f"cached value was loaded, which is incompatible with inplace option. "
                    f"Please overwrite value manually!"
                )
                continue

            # save key name
            hash_string += f"{hash_arg(key)}-"

            value = kwargs[key]
            hash_string += f"{hash_arg(value)}_"

        return hash_string

    def get_string_from_args(f, args, kwargs):

        hash_string = f"{f.__name__}_"

        args_ = [hash_arg(arg) for arg in args]
        for a in args_:
            hash_string += f"{a}_"

        hash_string += get_hash_from_dict(kwargs)

        logging.warning(f"hash_string: {hash_string}")
        return hash_string

    def save_value(path, value):

        # convert file path
        if isinstance(path, Path):
            path = path.as_posix()

        # convert pandas
        if isinstance(value, pd.Series) or isinstance(value, pd.DataFrame):
            # value.to_csv(path+".csv", )
            with open(path + ".p", "wb") as f:
                pickle.dump(value, f)

        elif isinstance(value, np.ndarray) or isinstance(value, float) or isinstance(value, int):
            np.save(path + ".npy", value)

        else:

            try:
                # last saving attempt
                with open(path + ".p", "wb") as f:
                    pickle.dump(value, f)
            except:
                print("saving failed because datatype is unknown: ", type(value))
                return False

        return True

    def load_value(path):

        # convert file path
        if isinstance(path, Path):
            path = path.as_posix()

        # get suffix
        suffix = path.split(".")[-1]

        if suffix == "csv":
            result = pd.read_csv(path, index_col="Unnamed: 0")

        elif suffix == "npy":
            result = np.load(path)

        elif suffix == "p":
            with open(path, "rb") as f:
                result = pickle.load(f)

        else:
            print("loading failed because filetype not recognized: ", path)
            result = None

        return result

    def inner_function(*args, **kwargs):

        if isinstance(f, types.FunctionType) and "cache_path" in list(kwargs.keys()):
            cache_path = kwargs["cache_path"]

        else:

            try:
                self_ = args[0]
                cache_path = self_.cache_path

            except:
                logging.warning(f"trying to cache static method or class without 'cache_path': {f.__name__}")
                cache_path = None

        if cache_path is not None:

            hash_string = get_string_from_args(f, args, kwargs)
            cache_path = cache_path.joinpath(hash_string)

            # find file with regex matching from hash_value
            files = glob.glob(cache_path.as_posix() + ".*")

            # exists
            if len(files) == 1:

                result = load_value(files[0])

                if result is None:
                    logging.info("error during loading. recalculating value")
                    return f(*args, **kwargs)

                logging.info(f"loaded result of {f.__name__} from file")

            else:

                result = f(*args, **kwargs)

                if len(files) > 0:
                    logging.info(f"multiple saves found. files should be deleted: {files}")

                # save result
                logging.info(f"saving to: {cache_path}")
                save_value(cache_path, result)

        else:
            result = f(*args, **kwargs)

        return result

    return inner_function


def experimental(func):
    """
    Decorator to mark functions as experimental and log a warning upon their usage.

    Args:
        func (Callable): The function to be decorated.

    Returns:
        Callable: The decorated function with a warning.
    """

    def wrapper(*args, **kwargs):
        logger = logging.getLogger(func.__module__)
        message = f"Warning: {func.__name__} is an experimental function and may be unstable."
        logger.warning(message)
        return func(*args, **kwargs)

    return wrapper


def get_data_dimensions(input_, loc=None, return_dtype=False):
    """
    This function takes an input object and returns the shape and chunksize of the data it represents.

    If the input is a numpy ndarray, it returns the shape of the ndarray and None for chunksize.

    If the input is a Path to an HDF5 file (.h5 extension), it reads the data at the specified location
    and returns the shape of the data and its chunksize. The location should be specified using the 'loc'
    parameter. If the 'loc' parameter is not provided, the function raises an AssertionError.

    If the input is a Path to a TIFF file (.tiff or .tif extension), it returns the shape and None for chunksize.

    If the input is a Path to a TileDB array (.tdb extension), it returns the shape and chunksize of the
    TileDB array.

    If the input is of an unrecognized format, the function raises a TypeError.

    Args:
    - input_: An object representing the data whose dimensions are to be calculated.
    - loc: A string representing the location of the data in the HDF5 file. This parameter is optional
      and only applicable when input_ is a Path to an HDF5 file.

    Returns:
    - A tuple containing two elements:
      * The shape of the data represented by the input object.
      * The chunksize of the data represented by the input object. If the data is not chunked,
        this value will be None.
    """

    # Check if the input is a numpy ndarray
    if isinstance(input_, (np.ndarray, da.Array)):
        # Return the shape of the ndarray and None for chunksize

        if return_dtype:
            return input_.shape, None, input_.dtype
        else:
            return input_.shape, None

    elif isinstance(input_, Path):
        path = input_

    elif isinstance(input_, str):
        path = Path(input_)

    else:
        raise TypeError(f"data type not recognized: {type(input_)}")

    # If the input is a Path to an HDF5 file, check if the file has the .h5 extension
    if path.suffix in [".h5", ".hdf5"]:
        # If the 'loc' parameter is not provided, raise an AssertionError
        assert loc is not None, "please provide a dataset location as 'loc' parameter"
        # Open the HDF5 file and read the data at the specified location
        with h5py.File(path.as_posix()) as file:
            data = file[loc]
            shape = data.shape
            chunksize = data.chunks
            dtype = data.dtype

    # If the input is a Path to a TIFF file, get the shape of the image data
    elif path.suffix in [".tiff", ".tif", ".TIFF", ".TIF"]:

        # Open the TIFF file and read the data dimensions
        with tifffile.TiffFile(path.as_posix()) as tif:
            shape = (len(tif.pages), *tif.pages[0].shape)
            chunksize = None
            dtype = tif.pages[0].dtype

    # If the input is not a Path to an HDF5 file, check if it is a Path to a TileDB array
    elif path.suffix == ".tdb":
        # Open the TileDB array and get its shape and chunksize
        with tiledb.open(path.as_posix()) as tdb:
            shape = tdb.shape
            chunksize = [int(tdb.schema.domain.dim(i).tile) for i in range(tdb.schema.domain.ndim)]
            dtype = tdb.schema.domain.dtype

    # If the input is of an unrecognized format, raise a TypeError
    else:
        raise TypeError(f"data format not recognized: {type(path)}")

    if return_dtype:
        return shape, chunksize, dtype
    else:
        return shape, chunksize
<<<<<<< HEAD

=======
>>>>>>> 1d0f0175

class DummyGenerator:

    def __init__(
            self, num_rows=25, trace_length=12, ragged=False, offset=0, min_length=2, n_groups=None, n_clusters=None
    ):

        self.data = self.get_data(
            num_rows=num_rows, trace_length=trace_length, ragged=ragged, offset=offset, min_length=min_length
        )

        self.groups = None if n_groups is None else np.random.randint(0, n_groups, size=len(self.data), dtype=int)
        self.clusters = None if n_clusters is None else np.random.randint(0, n_clusters, size=len(self.data), dtype=int)

    @staticmethod
    def get_data(num_rows, trace_length, ragged, offset, min_length):

        if isinstance(ragged, str):
            ragged = True if ragged == "ragged" else False

        if ragged:

            data = []
            for _ in range(num_rows):
                random_length = max(
                    min_length, trace_length + np.random.randint(low=-trace_length, high=trace_length) + offset
                )
                data.append(np.random.random(size=(random_length)))

        else:
            data = np.random.random(size=(num_rows, trace_length)) + offset

        return data

    def get_dataframe(self):

        data = self.data

        if type(data) == list:
            df = pd.DataFrame(dict(trace=data))

        elif type(data) == np.ndarray:
            df = pd.DataFrame(dict(trace=data.tolist()))
        else:
            raise TypeError

        # create dz, z0 and z1
        df["dz"] = df.trace.apply(lambda x: len(x))

        dz_sum = int(df.dz.sum() / 2)
        df["z0"] = [np.random.randint(low=0, high=max(dz_sum, 1)) for _ in range(len(df))]
        df["z1"] = df.z0 + df.dz

        # create fake index
        df["idx"] = df.index

        return df

    def get_list(self):

        data = self.data

        if type(data) == list:
            return data

        elif type(data) == np.ndarray:
            return data.tolist()

        else:
            raise TypeError

    def get_array(self):

        data = self.data

        if type(data) == list:
            return np.array(data, dtype='object')

        elif type(data) == np.ndarray:
            return data

        else:
            raise TypeError

    def get_dask(self, chunks=None):

        data = self.get_array()

        if isinstance(data.dtype, object):

            if chunks is None:

                if len(data.shape) == 1:
                    chunks = (1)
                elif len(data.shape) == 2:
                    chunks = (1, -1)
                else:
                    raise ValueError("unable to infer chunks for da. Please provide 'chunks' flag.")

                chunks = (1, -1) if chunks is None else chunks

                return da.from_array(data, chunks=chunks)

        else:
            return da.from_array(data, chunks="auto")

    def get_events(self):

        from astrocast.analysis import Events

        ev = Events(event_dir=None)
        df = self.get_dataframe()

        if self.groups is not None:
            df["group"] = self.groups

        if self.clusters is not None:
            df["clusters"] = self.clusters

        ev.events = df
        ev.seed = 1

        return ev

    def get_by_name(self, name, param={}):

        options = {"numpy": self.get_array(**param), "dask": self.get_dask(**param), "list": self.get_list(**param),
                   "pandas": self.get_dataframe(**param), "events": self.get_events(**param)}

        if name not in options.keys():
            raise ValueError(f"unknown attribute: {name}")

        return options[name]


class EventSim:

    def __init__(self):
        pass

    @staticmethod
    def split_3d_array_indices(arr, cz, cx, cy, skip_n):
        """
        Split a 3D array into sections based on the given segment lengths while skipping initial and trailing frames in z-dimension.

        Args:
            arr (numpy.ndarray): The 3D array to split.
            cz (int): The length of each section along the depth dimension.
            cx (int): The length of each section along the rows dimension.
            cy (int): The length of each section along the columns dimension.
            skip_n (int): Number of initial and trailing frames to skip in z-dimension.

        Returns:
            list: A list of tuples representing the start and end indices for each section.
                  Each tuple has the format (start_z, end_z, start_x, end_x, start_y, end_y).

        Raises:
            None

        Note:
            This function assumes that the segment lengths evenly divide the array dimensions.
            If the segment lengths do not evenly divide the array dimensions, a warning message is logged.
        """

        # Get the dimensions of the array
        depth, rows, cols = arr.shape

        # Define the segment lengths
        section_size_z = cz
        section_size_x = cx
        section_size_y = cy

        # Make sure the segment lengths evenly divide the array dimensions
        if (depth - 2 * skip_n) % cz != 0 or rows % cx != 0 or cols % cy != 0:
            logging.warning("Segment lengths do not evenly divide the adjusted array dimensions.")

        # Calculate the number of sections in each dimension
        num_sections_z = (depth - 2 * skip_n) // cz
        num_sections_x = rows // cx
        num_sections_y = cols // cy

        # Calculate the indices for each section
        indices = []
        for i in range(num_sections_z):
            for j in range(num_sections_x):
                for k in range(num_sections_y):
                    start_z = i * section_size_z + skip_n
                    end_z = (i + 1) * section_size_z + skip_n
                    start_x = j * section_size_x
                    end_x = (j + 1) * section_size_x
                    start_y = k * section_size_y
                    end_y = (k + 1) * section_size_y
                    indices.append((start_z, end_z, start_x, end_x, start_y, end_y))

        return indices

    @staticmethod
    def create_random_blob(section, min_gap=1, blob_size_fraction=0.2, event_num=1):
        """
        Generate a random blob of connected shape in a given array.

        Args:
            shape (tuple): The shape of the array (depth, rows, cols).
            min_gap (int, optional): The minimum distance of the blob to the edge of the array. Default is 1.
            blob_size_fraction (float, optional): The average size of the blob as a fraction of the total array size.
                                                  Default is 0.2.
            event_num (int, optional): The value to assign to the blob pixels. Default is 1.

        Returns:
            numpy.ndarray: The array with the generated random blob.

        Raises:
            None
        """

        # Get the dimensions of the array
        depth, rows, cols = section.shape

        # Calculate the maximum size of the blob based on the fraction of the total array size
        max_blob_size = int(blob_size_fraction * (depth * rows * cols))

        # Generate random coordinates for the starting point of the blob
        start_z = np.random.randint(min_gap, depth - min_gap)
        start_x = np.random.randint(min_gap, rows - min_gap)
        start_y = np.random.randint(min_gap, cols - min_gap)

        # Create a queue to store the coordinates of the blob
        queue = [(start_z, start_x, start_y)]

        # Create a set to keep track of visited coordinates
        visited = set()

        # Run the blob generation process
        while queue and len(visited) < max_blob_size:
            z, x, y = queue.pop(0)

            # Check if the current coordinate is already visited
            if (z, x, y) in visited:
                continue

            # Set the current coordinate to event_num in the array
            section[z, x, y] = event_num

            # Add the current coordinate to the visited set
            visited.add((z, x, y))

            # Generate random neighbors within the min_gap distance
            neighbors = [(z + dz, x + dx, y + dy) for dz in range(-min_gap, min_gap + 1) for dx in
                         range(-min_gap, min_gap + 1) for dy in range(-min_gap, min_gap + 1) if abs(dz) + abs(dx) + abs(
                    dy
                ) <= min_gap and 0 <= z + dz < depth and 0 <= x + dx < rows and 0 <= y + dy < cols]

            # Add the neighbors to the queue
            queue.extend(neighbors)

        return section

    def simulate(
            self, shape, z_fraction=0.2, xy_fraction=0.1, gap_space=5, gap_time=3, event_intensity="incr",
            background_noise=None, blob_size_fraction=0.05, event_probability=0.2, skip_n=5
    ):

        """
        Simulate the generation of random blobs in a 3D array.

        Args:
            shape (tuple): The shape of the 3D array (depth, rows, cols).
            z_fraction (float, optional): The fraction of the depth dimension to be covered by the blobs. Default is 0.2.
            xy_fraction (float, optional): The fraction of the rows and columns dimensions to be covered by the blobs.
                                           Default is 0.1.
            gap_space (int, optional): The minimum distance between blobs along the rows and columns. Default is 1.
            gap_time (int, optional): The minimum distance between blobs along the depth dimension. Default is 1.
            blob_size_fraction (float, optional): The average size of the blob as a fraction of the total array size.
                                                  Default is 0.05.
            event_probability (float, optional): The probability of generating a blob in each section. Default is 0.2.

        Returns:
            numpy.ndarray: The 3D array with the generated random blobs.
            int: The number of created events.

        Raises:
            None
        """

        # Create empty array
        if background_noise is None:
            event_map = np.zeros(shape, dtype=int)
        else:
            event_map = np.abs(np.random.random(shape) * background_noise)

        Z, X, Y = shape

        # Get indices for splitting the array into sections
        indices = self.split_3d_array_indices(
            event_map, int(Z * z_fraction), int(X * xy_fraction), int(Y * xy_fraction), skip_n=skip_n
        )

        # Fill with blobs
        num_events = 0
        for num, ind in enumerate(indices):
            # Skip section based on event_probability
            if np.random.random() > event_probability:
                continue

            z0, z1, x0, x1, y0, y1 = ind

            # Adjust indices to account for gap_time and gap_space
            z0 += int(gap_time / 2)
            z1 -= int(gap_time / 2)
            x0 += int(gap_space / 2)
            x1 -= int(gap_space / 2)
            y0 += int(gap_space / 2)
            y1 -= int(gap_space / 2)

            if event_intensity == "incr":
                event_num = num_events + 1
            elif isinstance(event_intensity, (int, float)):
                event_num = event_intensity
            else:
                raise ValueError(
                    f"event_intensity must be 'infer' or int/float; not {event_intensity}:{event_intensity.dtype}"
                )

            section = event_map[z0:z1, x0:x1, y0:y1]
            event_map[z0:z1, x0:x1, y0:y1] = self.create_random_blob(
                section, event_num=event_num, blob_size_fraction=blob_size_fraction
            )

            num_events += 1

        # Convert to TIFF compatible format
        if event_map.dtype == int:
            event_map = img_as_uint(event_map)

        return event_map, num_events

    def create_dataset(
            self, h5_path, h5_loc="dff/ch0", debug=False, shape=(50, 100, 100), z_fraction=0.2, xy_fraction=0.1,
            gap_space=5, gap_time=3, event_intensity=100, background_noise=1, blob_size_fraction=0.05,
            event_probability=0.2
    ):

        from astrocast.analysis import IO
        from astrocast.detection import Detector

        h5_path = Path(h5_path)

        data, num_events = self.simulate(
            shape=shape, z_fraction=z_fraction, xy_fraction=xy_fraction, event_intensity=event_intensity,
            background_noise=background_noise, gap_space=gap_space, gap_time=gap_time,
            blob_size_fraction=blob_size_fraction, event_probability=event_probability
        )

        io = IO()
        io.save(path=h5_path, data=data, h5_loc=h5_loc)

        det = Detector(h5_path.as_posix(), output=None)
        det.run(h5_loc=h5_loc, lazy=True, debug=debug)

        return det.output_directory


class SampleInput:

    def __init__(self, test_data_dir="./testdata/"):
        self.test_data_dir = Path(test_data_dir)
        self.tmp_dir = tempfile.TemporaryDirectory()
        self.sample_path = None

    def get_dir(self):
        return Path(self.tmp_dir.name)

    def get_test_data(self, extension=".h5"):

        tmp_dir = self.get_dir()

        # collect sample file
        samples = list(self.test_data_dir.glob(f"sample_*{extension}"))
        assert len(samples) > 0, f"cannot find sample with extension: {extension}"
        sample = samples[0]

        # copy to temporary directory
        new_path = tmp_dir.joinpath(sample.name)
        shutil.copy(sample, new_path)
        assert new_path.exists()

        self.sample_path = new_path

        return new_path

    def get_h5_loc(self, ref=None):

        if self.sample_path is None:
            raise FileNotFoundError("please run 'get_test_data()' first")

        if self.sample_path.suffix in [".h5", ".hdf5"]:

            with h5py.File(self.sample_path.as_posix(), "r") as f:

                # make sure reference dataset exists in sample file
                if ref is not None and ref not in f:
                    raise ValueError(f"cannot find {ref}")
                elif ref is not None:
                    return ref

                # get dataset
                def recursive_get_dataset(f, loc):

                    # choose first location if none is provided
                    if loc is None:

                        locs = list(f.keys())

                        if len(locs) < 2:
                            raise ValueError(f"cannot find any datasets in sample file: {self.sample_path} ({locs})")

                        loc = locs[1]

                    if isinstance(f[loc], h5py.Group):

                        locs = list(f[loc].keys())
                        if len(loc) < 1:
                            raise ValueError(f"cannot find any datasets in sample file: {self.sample_path}")

                        loc = f"{loc}/{locs[0]}"
                        return recursive_get_dataset(f, loc)

                    if isinstance(f[loc], h5py.Dataset):
                        return loc

                return recursive_get_dataset(f, None)

    def __del__(self):
        self.tmp_dir.cleanup()


def is_ragged(data):
    # check if ragged and convert to appropriate type
    ragged = False
    if isinstance(data, list):

        if not isinstance(data[0], (list, np.ndarray)):
            ragged = False

        else:

            last_len = len(data[0])
            for dat in data[1:]:
                cur_len = len(dat)

                if cur_len != last_len:
                    ragged = True
                    break

                last_len = cur_len

    elif isinstance(data, pd.Series):

        if len(data.apply(lambda x: len(x)).unique()) > 1:
            ragged = True

    elif isinstance(data, (np.ndarray, da.Array)):

        if isinstance(data.dtype, object) and isinstance(data[0], (np.ndarray, da.Array)):

            item0 = data[0] if isinstance(data[0], np.ndarray) else data[0].compute()
            last_len = len(item0)

            for i in range(1, data.shape[0]):

                item = data[i]
                item = data[i] if isinstance(data[i], np.ndarray) else data[i].compute()

                cur_len = len(item)

                if cur_len != last_len:
                    ragged = True
                    break

                last_len = cur_len

    else:
        raise TypeError(f"datatype not recognized: {type(data)}")

    return ragged


class Normalization:

    def __init__(self, data, inplace=True):

        if not inplace:
            data = data.copy()

        if not isinstance(data, (list, np.ndarray, pd.Series)):
            raise TypeError(f"datatype not recognized: {type(data)}")

        if isinstance(data, (pd.Series, np.ndarray)):
            data = data.tolist()

        data = ak.Array(data) if is_ragged(data) else np.array(data)

        # enforce minimum of two dimensions
        if isinstance(data, np.ndarray) and len(data.shape) < 2:
            data = [data]

        self.data = data

    def run(self, instructions):

        assert isinstance(
            instructions, dict
        ), "please provide 'instructions' as {0: 'func_name'} or {0: ['func_name', params]}"

        data = self.data

        keys = np.sort(list(instructions.keys()))
        for key in keys:

            instruct = instructions[key]
            if isinstance(instruct, str):
                func = self.__getattribute__(instruct)
                data = func(data)

            elif isinstance(instruct, list):
                func, param = instruct
                func = self.__getattribute__(func)

                data = func(data, **param)

        return data

    def min_max(self):

        instructions = {0: ["subtract", {"mode": "min"}], 1: ["divide", {"mode": "max_abs"}]}
        return self.run(instructions)

    def mean_std(self):

        instructions = {0: ["subtract", {"mode": "mean"}], 1: ["divide", {"mode": "std"}]}
        return self.run(instructions)

    @staticmethod
    def get_value(data, mode, population_wide=False, axis=1):

        summary_axis = None if population_wide else axis

        mode_options = {
            "first": lambda x: np.mean(x[:, 0] if axis else x[0, :]) if population_wide else x[:, 0] if axis else x[0,
                                                                                                                  :],
            "mean": lambda x: np.mean(x, axis=summary_axis), "min": lambda x: np.min(x, axis=summary_axis),
            "min_abs": lambda x: np.min(np.abs(x), axis=summary_axis), "max": lambda x: np.max(x, axis=summary_axis),
            "max_abs": lambda x: np.max(np.abs(x), axis=summary_axis), "std": lambda x: np.std(x, axis=summary_axis)}
        assert mode in mode_options.keys(), f"please provide valid mode: {mode_options.keys()}"

        ret = mode_options[mode](data)
        return ret if population_wide else ret[:, None]  # broadcasting for downstream calculation

    def subtract(self, data, mode="min", population_wide=False, rows=True):

        value = self.get_value(data, mode, population_wide, axis=int(rows))

        # transpose result if subtracting by columns
        if not rows:
            value = value.tranpose()

        return data - value

    def divide(self, data, mode="max", population_wide=False, rows=True):

        divisor = self.get_value(data, mode, population_wide, axis=int(rows))

        # deal with ZeroDivisonError
        if population_wide and divisor == 0:
            logging.warning("Encountered '0' in divisor, returning data untouched.")
            return data

        # row by row
        else:

            # check if there are zeros in any rows
            idx = np.where(divisor == 0)[0]
            if len(idx) > 0:
                logging.warning("Encountered '0' in divisor, returning those rows untouched.")

                if isinstance(data, ak.Array):

                    if not rows:
                        raise ValueError("column wise normalization cannot be performed for ragged arrays.")

                    # recreate array, since modifications cannot be done inplace
                    data = ak.Array([data[i] / divisor[i] if i not in idx else data[i] for i in range(len(data))])

                else:

                    mask = np.ones(data.shape[0], bool) if rows else np.ones(data.shape[1], bool)
                    mask[idx] = 0

                    if rows:
                        data[mask, :] = data[mask, :] / divisor[mask]
                    else:
                        data[:, mask] = np.squeeze(data[:, mask]) / np.squeeze(divisor[mask])

                return data

            # all rows healthy
            else:

                if rows:
                    return data / divisor
                else:
                    return data / np.squeeze(divisor)

    @staticmethod
    def impute_nan(data, fixed_value=None):

        if len(data) == 0:
            return data

        if isinstance(data, np.ndarray):

            if fixed_value is not None:
                return np.nan_to_num(data, copy=True, nan=fixed_value)

            else:

                for r in range(data.shape[0]):
                    trace = data[r, :]

                    mask = np.isnan(trace)
                    logging.debug(f"mask: {mask}")
                    trace[mask] = np.interp(np.flatnonzero(mask), np.flatnonzero(~mask), trace[~mask])

                    data[r, :] = trace

        elif isinstance(data, ak.Array):

            if fixed_value is not None:
                data = ak.fill_none(data, fixed_value)  # this does not deal with np.nan

            container = []
            for r in range(len(data)):

                trace = data[r].to_numpy(allow_missing=True)

                mask = np.isnan(trace)
                if fixed_value is not None:
                    trace[mask] = fixed_value
                else:
                    trace = np.interp(np.flatnonzero(mask), np.flatnonzero(~mask), trace[~mask])

                container.append(trace)

            data = ak.Array(container)

        else:
            raise TypeError("please provide np.ndarray or ak.Array")

        return data

    @staticmethod
    def diff(data):

        if isinstance(data, ak.Array):

            arr = []
            zero = np.zeros([1])
            for i in range(len(data)):
                row = np.concatenate([zero, np.diff(data[i], axis=0)])
                arr.append(row)

            return ak.Array(arr)

        else:

            x = np.diff(data, axis=1)

            if len(x.shape) > 1:
                zero = np.zeros((x.shape[0], 1), dtype=x.dtype)  # Reshape zero to match a single column of x
            else:
                zero = np.zeros([1], dtype=x.dtype)

            return np.concatenate([zero, x], axis=1)


class CachedClass:

    def __init__(self, cache_path=None, logging_level=logging.INFO):

        if cache_path is not None:

            if isinstance(cache_path, str):
                cache_path = Path(cache_path)

            if not cache_path.is_dir():
                cache_path.mkdir()

        self.cache_path = cache_path

        # set logging level
        logging.basicConfig(level=logging_level)

    @wrapper_local_cache
    def print_cache_path(self):
        logging.warning(f"cache_path: {self.cache_path}")
        time.sleep(0.5)
        return np.random.random(1)


def load_yaml_defaults(yaml_file_path):
    """Load default values from a YAML file."""

    logging.warning(
        "loading configuration from yaml file. "
        "Be advised that command line parameters take priority over configurations in the yaml."
    )

    with open(yaml_file_path, 'r') as file:
        params = yaml.safe_load(file)

        for key, value in params.items():
            logging.info(f"yaml parameter >> {key}:{value}")

        return params


def download_sample_data(save_path, public_datasets=True, custom_datasets=True):
    import gdown

    save_path = Path(save_path)

    if public_datasets:
        folder_url = "https://drive.google.com/drive/u/0/folders/10hhWg4XdVGlPmqmSXy4devqfjs2xE6A6"
        gdown.download_folder(
            folder_url, output=save_path.joinpath("public_data").as_posix(), quiet=False, use_cookies=False
        )

    if custom_datasets:
        folder_url = "https://drive.google.com/drive/u/0/folders/13I_1q3osfIGlLhjEiAnLBoJSfPux688g"
<<<<<<< HEAD
        gdown.download_folder(
            folder_url, output=save_path.joinpath("custom_data").as_posix(), quiet=False, use_cookies=False,
            remaining_ok=True
        )
=======
        gdown.download_folder(folder_url, output=save_path.joinpath("custom_data").as_posix(),
                              quiet=False, use_cookies=False, remaining_ok=True)
>>>>>>> 1d0f0175

    logging.info(f"Downloaded sample datasets to: {save_path}")


def download_pretrained_models(save_path):
    import gdown

    save_path = Path(save_path)

    folder_url = "https://drive.google.com/drive/u/0/folders/1RJU-JjQIpoRJOqxivOVo44Q3irs88YX8"
<<<<<<< HEAD
    gdown.download_folder(
        folder_url, output=save_path.joinpath("models").as_posix(), quiet=False, use_cookies=False, remaining_ok=True
    )
=======
    gdown.download_folder(folder_url, output=save_path.joinpath("models").as_posix(),
                          quiet=False, use_cookies=False, remaining_ok=True)
>>>>>>> 1d0f0175

    logging.info(f"Downloaded sample datasets to: {save_path}")<|MERGE_RESOLUTION|>--- conflicted
+++ resolved
@@ -18,10 +18,8 @@
 import yaml
 from skimage.util import img_as_uint
 
-<<<<<<< HEAD
-
-=======
->>>>>>> 1d0f0175
+
+
 def wrapper_local_cache(f):
     """ Wrapper that creates a local save of the function call based on a hash of the arguments
     expects a function from a class with 'lc_path'::pathlib.Path and 'local_cache':bool attribute
@@ -333,10 +331,7 @@
         return shape, chunksize, dtype
     else:
         return shape, chunksize
-<<<<<<< HEAD
-
-=======
->>>>>>> 1d0f0175
+
 
 class DummyGenerator:
 
@@ -1076,15 +1071,10 @@
 
     if custom_datasets:
         folder_url = "https://drive.google.com/drive/u/0/folders/13I_1q3osfIGlLhjEiAnLBoJSfPux688g"
-<<<<<<< HEAD
         gdown.download_folder(
             folder_url, output=save_path.joinpath("custom_data").as_posix(), quiet=False, use_cookies=False,
             remaining_ok=True
         )
-=======
-        gdown.download_folder(folder_url, output=save_path.joinpath("custom_data").as_posix(),
-                              quiet=False, use_cookies=False, remaining_ok=True)
->>>>>>> 1d0f0175
 
     logging.info(f"Downloaded sample datasets to: {save_path}")
 
@@ -1095,13 +1085,8 @@
     save_path = Path(save_path)
 
     folder_url = "https://drive.google.com/drive/u/0/folders/1RJU-JjQIpoRJOqxivOVo44Q3irs88YX8"
-<<<<<<< HEAD
     gdown.download_folder(
         folder_url, output=save_path.joinpath("models").as_posix(), quiet=False, use_cookies=False, remaining_ok=True
     )
-=======
-    gdown.download_folder(folder_url, output=save_path.joinpath("models").as_posix(),
-                          quiet=False, use_cookies=False, remaining_ok=True)
->>>>>>> 1d0f0175
 
     logging.info(f"Downloaded sample datasets to: {save_path}")